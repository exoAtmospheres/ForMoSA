--- conflicted
+++ resolved
@@ -1,713 +1,708 @@
-import numpy as np
-import os
-import glob
-import nestle
-import time
-import xarray as xr
-import pickle
-from scipy.stats import pearsonr
-from scipy.interpolate import interp1d, UnivariateSpline
-
-from nested_sampling.nested_modif_spec import modif_spec
-from nested_sampling.nested_prior_function import uniform_prior, gaussian_prior
-from nested_sampling.nested_logL_functions import *
-from nested_sampling.nested_MOSAIC import MOSAIC_logL
-from main_utilities import yesno, diag_mat
-import matplotlib.pyplot as plt
-
-c = 299792.458 # Speed of light in km/s
-
-
-def import_obsmod(global_params):
-    """
-    Function to import spectra (model and data) before the inversion
-
-    Args:
-        global_params (object): Class containing every input from the .ini file.
-        
-    Returns:
-        main_file (list(list)): return a list of lists with the wavelengths, flux, errors, covariance matrix and the grids for both spectroscopic and photometric data. 
-
-    Authors: Matthieu Ravet (adapted from Simon Petrus)
-    """
-    # Check if the MOSAIC mode is activated
-    if global_params.observation_format == 'MOSAIC':
-        main_obs_path = global_params.main_observation_path
-
-        main_file = []
-
-        for indobs, obs in enumerate(sorted(glob.glob(main_obs_path))):
-            
-            global_params.observation_path = obs
-            obs_name = os.path.splitext(os.path.basename(global_params.observation_path))[0]
-            spectrum_obs = np.load(os.path.join(global_params.result_path, f'spectrum_obs_{obs_name}.npz'), allow_pickle=True)
-
-            wav_obs_merge = spectrum_obs['obs_merge'][0]
-            flx_obs_merge = spectrum_obs['obs_merge'][1]
-            err_obs_merge = spectrum_obs['obs_merge'][2]
-            inv_cov_obs_merge = spectrum_obs['inv_cov_obs']
-            transm_obs_merge = spectrum_obs['obs_merge'][4]
-            star_flx_obs_merge = spectrum_obs['obs_merge'][5]
-
-            if 'obs_pho' in spectrum_obs.keys():
-                wav_obs_phot = np.asarray(spectrum_obs['obs_pho'][0])
-                flx_obs_phot = np.asarray(spectrum_obs['obs_pho'][1])
-                err_obs_phot = np.asarray(spectrum_obs['obs_pho'][2])
-            else:
-                wav_obs_phot = np.asarray([])
-                flx_obs_phot = np.asarray([])
-                err_obs_phot = np.asarray([])
-
-            # Recovery of the spectroscopy and photometry model
-            path_grid_m = os.path.join(global_params.adapt_store_path, f'adapted_grid_merge_{global_params.grid_name}_{obs_name}_nonan.nc')
-            path_grid_p = os.path.join(global_params.adapt_store_path, f'adapted_grid_phot_{global_params.grid_name}_{obs_name}_nonan.nc')
-            ds = xr.open_dataset(path_grid_m, decode_cf=False, engine='netcdf4')
-            grid_merge = ds['grid']
-            ds.close()
-            ds = xr.open_dataset(path_grid_p, decode_cf=False, engine='netcdf4')
-            grid_phot = ds['grid']
-            ds.close()
-
-            main_file.append([[wav_obs_merge, wav_obs_phot], [flx_obs_merge, flx_obs_phot], [err_obs_merge, err_obs_phot], inv_cov_obs_merge, grid_merge, grid_phot])
-
-    else:
-        # Recovery of spectroscopy and photometry data
-        spectrum_obs = np.load(global_params.result_path + '/spectrum_obs.npz', allow_pickle=True)
-
-        wav_obs_merge = spectrum_obs['obs_merge'][0]
-        flx_obs_merge = spectrum_obs['obs_merge'][1]
-        err_obs_merge = spectrum_obs['obs_merge'][2]
-        inv_cov_obs_merge = spectrum_obs['inv_cov_obs']
-        transm_obs_merge = spectrum_obs['obs_merge'][4]
-        star_flx_obs_merge = spectrum_obs['obs_merge'][5]
-
-        if 'obs_pho' in spectrum_obs.keys():
-            wav_obs_phot = np.asarray(spectrum_obs['obs_pho'][0])
-            flx_obs_phot = np.asarray(spectrum_obs['obs_pho'][1])
-            err_obs_phot = np.asarray(spectrum_obs['obs_pho'][2])
-        else:
-            wav_obs_phot = np.asarray([])
-            flx_obs_phot = np.asarray([])
-            err_obs_phot = np.asarray([])
-
-        # Recovery of the spectroscopy and photometry model
-        path_grid_m = global_params.adapt_store_path + '/adapted_grid_merge_' + global_params.grid_name + '_nonan.nc'
-        path_grid_p = global_params.adapt_store_path + 'adapted_grid_phot_' + global_params.grid_name + '_nonan.nc'
-        ds = xr.open_dataset(path_grid_m, decode_cf=False, engine='netcdf4')
-        grid_merge = ds['grid']
-        ds.close()
-        ds = xr.open_dataset(path_grid_p, decode_cf=False, engine='netcdf4')
-        grid_phot = ds['grid']
-        ds.close()
-
-        main_file = [wav_obs_merge, wav_obs_phot], [flx_obs_merge, flx_obs_phot], [err_obs_merge, err_obs_phot], inv_cov_obs_merge, grid_merge, grid_phot, transm_obs_merge, star_flx_obs_merge
-
-    return main_file
-
-
-<<<<<<< HEAD
-=======
-
-
->>>>>>> 1adede7a
-def loglike(theta, theta_index, global_params, main_file, for_plot='no'):
-    """
-    Function that calculates the logarithm of the likelihood. 
-    The evaluation depends on the choice of likelihood.
-    
-    Args:
-        theta           (list): Parameter values randomly picked by the nested sampling
-        theta_index     (list): Index for the parameter values randomly picked
-        global_params (object): Class containing every input from the .ini file.
-        main_file (list(list)): List containing the wavelengths, flux, errors, covariance, and grid information
-        for_plot         (str): Default is 'no'. When this function is called from the plotting functions module, we use 'yes'
-        
-    Returns:
-        FINAL_logL     (float): Final evaluated loglikelihood for both spectra and photometry. 
-        (If this function is used on the plotting module, it returns the outputs of the modif_spec function)
-
-    Authors: Simon Petrus and Matthieu Ravet
-    """
-
-    # Check if we are running with the MOSAIC mode
-    if global_params.observation_format == 'MOSAIC':
-        FINAL_logL = MOSAIC_logL(theta, theta_index, global_params, main_file)
-
-    else:
-        # Recovery of spectroscopy and photometry data
-        wav_obs_merge = main_file[0][0]
-        wav_obs_phot = main_file[0][1]
-        flx_obs_merge = main_file[1][0]
-        flx_obs_phot = main_file[1][1]
-        err_obs_merge = main_file[2][0]
-        err_obs_phot = main_file[2][1]
-        inv_cov_obs_merge = main_file[3]
-        transm_obs_merge = main_file[6]
-        star_flx_obs_merge = main_file[7]
-    
-
-        # Recovery of the spectroscopy and photometry model
-        grid_merge = main_file[4]
-        grid_phot = main_file[5]
-
-        # Calculation of the likelihood for each sub-spectrum defined by the parameter 'wav_fit'
-        for ns_u_ind, ns_u in enumerate(global_params.wav_fit.split('/')):
-            
-            min_ns_u = float(ns_u.split(',')[0])
-            max_ns_u = float(ns_u.split(',')[1])
-            ind_grid_merge_sel = np.where((grid_merge['wavelength'] >= min_ns_u) & (grid_merge['wavelength'] <= max_ns_u))
-            ind_grid_phot_sel = np.where((grid_phot['wavelength'] >= min_ns_u) & (grid_phot['wavelength'] <= max_ns_u))
-            
-
-            # Cutting of the grid on the wavelength grid defined by the parameter 'wav_fit'
-            grid_merge_cut = grid_merge.sel(wavelength=grid_merge['wavelength'][ind_grid_merge_sel])
-            grid_phot_cut = grid_phot.sel(wavelength=grid_phot['wavelength'][ind_grid_phot_sel])
-
-            # Interpolation of the grid at the theta parameters set
-            if global_params.par3 == 'NA':
-                if len(grid_merge_cut['wavelength']) != 0:
-                    flx_mod_merge_cut = grid_merge_cut.interp(par1=theta[0], par2=theta[1],
-                                                            method="linear", kwargs={"fill_value": "extrapolate"})
-                else:
-                    flx_mod_merge_cut = []
-                if len(grid_phot_cut['wavelength']) != 0:
-                    flx_mod_phot_cut = grid_phot_cut.interp(par1=theta[0], par2=theta[1],
-                                                            method="linear", kwargs={"fill_value": "extrapolate"})
-                else:
-                    flx_mod_phot_cut = []
-            elif global_params.par4 == 'NA':
-                if len(grid_merge_cut['wavelength']) != 0:
-                    flx_mod_merge_cut = grid_merge_cut.interp(par1=theta[0], par2=theta[1], par3=theta[2],
-                                                            method="linear", kwargs={"fill_value": "extrapolate"})
-                else:
-                    flx_mod_merge_cut = []
-                if len(grid_phot_cut['wavelength']) != 0:
-                    flx_mod_phot_cut = grid_phot_cut.interp(par1=theta[0], par2=theta[1], par3=theta[2],
-                                                            method="linear", kwargs={"fill_value": "extrapolate"})
-                else:
-                    flx_mod_phot_cut = []
-            elif global_params.par5 == 'NA':
-                if len(grid_merge_cut['wavelength']) != 0:
-                    flx_mod_merge_cut = grid_merge_cut.interp(par1=theta[0], par2=theta[1], par3=theta[2], par4=theta[3],
-                                                            method="linear", kwargs={"fill_value": "extrapolate"})
-                else:
-                    flx_mod_merge_cut = []
-                if len(grid_phot_cut['wavelength']) != 0:
-                    flx_mod_phot_cut = grid_phot_cut.interp(par1=theta[0], par2=theta[1], par3=theta[2], par4=theta[3],
-                                                            method="linear", kwargs={"fill_value": "extrapolate"})
-                else:
-                    flx_mod_phot_cut = []
-            else:
-                if len(grid_merge_cut['wavelength']) != 0:
-                    flx_mod_merge_cut = grid_merge_cut.interp(par1=theta[0], par2=theta[1], par3=theta[2], par4=theta[3],
-                                                            par5=theta[4],
-                                                            method="linear", kwargs={"fill_value": "extrapolate"})
-                else:
-                    flx_mod_merge_cut = []
-                if len(grid_phot_cut['wavelength']) != 0:
-                    flx_mod_phot_cut = grid_phot_cut.interp(par1=theta[0], par2=theta[1], par3=theta[2], par4=theta[3],
-                                                            par5=theta[4],
-                                                            method="linear", kwargs={"fill_value": "extrapolate"})
-                else:
-                    flx_mod_phot_cut = []
-
-
-            # Re-merging of the data and interpolated synthetic spectrum to a wavelength grid defined by the parameter 'wav_fit'
-            ind_merge = np.where((wav_obs_merge >= min_ns_u) & (wav_obs_merge <= max_ns_u))
-            ind_phot = np.where((wav_obs_phot >= min_ns_u) & (wav_obs_phot <= max_ns_u))
-            if ns_u_ind == 0:
-                wav_obs_merge_ns_u = wav_obs_merge[ind_merge]
-                flx_obs_merge_ns_u = flx_obs_merge[ind_merge]
-                err_obs_merge_ns_u = err_obs_merge[ind_merge]
-                flx_mod_merge_ns_u = flx_mod_merge_cut
-                transm_obs_merge_ns_u = transm_obs_merge[ind_merge]
-                star_flx_obs_merge_ns_u = star_flx_obs_merge[ind_merge]
-                wav_obs_phot_ns_u = wav_obs_phot[ind_phot]
-                flx_obs_phot_ns_u = flx_obs_phot[ind_phot]
-                err_obs_phot_ns_u = err_obs_phot[ind_phot]
-                flx_mod_phot_ns_u = flx_mod_phot_cut
-                if len(inv_cov_obs_merge) != 0:  # Add covariance in the loop (if necessary)
-                    inv_cov_obs_merge_ns_u = inv_cov_obs_merge[np.ix_(ind_merge[0],ind_merge[0])]
-                else:
-                    inv_cov_obs_merge_ns_u = []
-            else:
-                wav_obs_merge_ns_u = np.concatenate((wav_obs_merge_ns_u, wav_obs_merge[ind_merge]))
-                flx_obs_merge_ns_u = np.concatenate((flx_obs_merge_ns_u, flx_obs_merge[ind_merge]))
-                err_obs_merge_ns_u = np.concatenate((err_obs_merge_ns_u, err_obs_merge[ind_merge]))
-                flx_mod_merge_ns_u = np.concatenate((flx_mod_merge_ns_u, flx_mod_merge_cut))
-                transm_obs_merge_ns_u = np.concatenate((transm_obs_merge_ns_u, transm_obs_merge[ind_merge]))
-                star_flx_obs_merge_ns_u = np.concatenate((star_flx_obs_merge_ns_u, star_flx_obs_merge[ind_grid_merge_sel]))
-                wav_obs_phot_ns_u = np.concatenate((wav_obs_phot_ns_u, wav_obs_phot[ind_phot]))
-                flx_obs_phot_ns_u = np.concatenate((flx_obs_phot_ns_u, flx_obs_phot[ind_phot]))
-                err_obs_phot_ns_u = np.concatenate((err_obs_phot_ns_u, err_obs_phot[ind_phot]))
-                flx_mod_phot_ns_u = np.concatenate((flx_mod_phot_ns_u, flx_mod_phot_cut))
-                if len(inv_cov_obs_merge_ns_u) != 0: # Merge the covariance matrices (if necessary)
-                    inv_cov_obs_merge_ns_u = diag_mat([inv_cov_obs_merge_ns_u, inv_cov_obs_merge[np.ix_(ind_merge[0],ind_merge[0])]])
-
-        # Making sure that the model are in array format
-        flx_mod_merge_ns_u, flx_mod_phot_ns_u = np.array(flx_mod_merge_ns_u), np.array(flx_mod_phot_ns_u)
-
-        # Modification of the synthetic spectrum with the extra-grid parameters
-        modif_spec_LL = modif_spec(global_params, theta, theta_index,
-                                    wav_obs_merge_ns_u,  flx_obs_merge_ns_u,  err_obs_merge_ns_u,  flx_mod_merge_ns_u,
-                                    wav_obs_phot_ns_u,  flx_obs_phot_ns_u, err_obs_phot_ns_u,  flx_mod_phot_ns_u, 
-                                    transm_obs_merge_ns_u, star_flx_obs_merge_ns_u)
-        
-
-        flx_obs, flx_obs_phot = modif_spec_LL[1], modif_spec_LL[5]
-        flx_mod, flx_mod_phot = modif_spec_LL[3], modif_spec_LL[7]
-        err, err_phot = modif_spec_LL[2], modif_spec_LL[6]
-        inv_cov = inv_cov_obs_merge_ns_u
-        ck = modif_spec_LL[8]
-
-        
-
-        # Computation of the photometry logL
-        if len(flx_obs_phot) != 0:
-            logL_phot = logL_chi2_classic(flx_obs_phot-flx_mod_phot, err_phot)
-        else:
-            logL_phot = 0
-
-        # Computation of the spectroscopy logL
-        if len(flx_obs) != 0:
-            if global_params.logL_type == 'chi2_classic':
-                logL_spec = logL_chi2_classic(flx_obs-flx_mod, err)
-            elif global_params.logL_type == 'chi2_covariance' and len(inv_cov) != 0:
-                logL_spec = logL_chi2_covariance(flx_obs-flx_mod, inv_cov)
-            elif global_params.logL_type == 'CCF_Brogi':
-                logL_spec = logL_CCF_Brogi(flx_obs, flx_mod)
-            elif global_params.logL_type == 'CCF_Zucker':
-                logL_spec = logL_CCF_Zucker(flx_obs, flx_mod)
-            elif global_params.logL_type == 'CCF_custom':
-                logL_spec = logL_CCF_custom(flx_obs, flx_mod, err)
-            else:
-                print()
-                print('WARNING: One or more dataset are not included when performing the inversion.')
-                print('Please adapt your likelihood function choice.')
-                print()
-                exit()
-        else:
-            logL_spec = 0
-
-        FINAL_logL = logL_phot + logL_spec
-        
-
-    if for_plot == 'no':
-        return FINAL_logL
-    else:
-        return modif_spec
-
-
-def prior_transform(theta, theta_index, lim_param_grid, global_params):
-    """
-    Function that define the priors to be used for the inversion. 
-    We check that the boundaries are consistent with the grid extension.
-    
-    Args:
-        theta           (list): Parameter values randomly picked by the nested sampling
-        theta_index     (list): Index for the parameter values randomly picked
-        lim_param_grid  (list): Boundaries for the parameters explored
-        global_params (object): Class containing every input from the .ini file.
-        
-    Returns:
-        prior           (list): List containing all the prior information
-        
-    Author: Simon Petrus
-    """
-    prior = []
-    if global_params.par1 != 'NA':
-        prior_law = global_params.par1[0]
-        if prior_law != 'constant':
-            if prior_law == 'uniform':
-                prior_par1 = uniform_prior([float(global_params.par1[1]), float(global_params.par1[2])], theta[0])
-            if prior_law == 'gaussian':
-                prior_par1 = gaussian_prior([float(global_params.par1[1]), float(global_params.par1[2])], theta[0])
-            if prior_par1 < lim_param_grid[0][0]:
-                prior_par1 = lim_param_grid[0][0]
-            elif prior_par1 > lim_param_grid[0][1]:
-                prior_par1 = lim_param_grid[0][1]
-            prior.append(prior_par1)
-    if global_params.par2 != 'NA':
-        prior_law = global_params.par2[0]
-        if prior_law != 'constant':
-            if prior_law == 'uniform':
-                prior_par2 = uniform_prior([float(global_params.par2[1]), float(global_params.par2[2])], theta[1])
-            if prior_law == 'gaussian':
-                prior_par2 = gaussian_prior([float(global_params.par2[1]), float(global_params.par2[2])], theta[1])
-            if prior_par2 < lim_param_grid[1][0]:
-                prior_par2 = lim_param_grid[1][0]
-            elif prior_par2 > lim_param_grid[1][1]:
-                prior_par2 = lim_param_grid[1][1]
-            prior.append(prior_par2)
-    if global_params.par3 != 'NA':
-        prior_law = global_params.par3[0]
-        if prior_law != 'constant':
-            if prior_law == 'uniform':
-                prior_par3 = uniform_prior([float(global_params.par3[1]), float(global_params.par3[2])], theta[2])
-            if prior_law == 'gaussian':
-                prior_par3 = gaussian_prior([float(global_params.par3[1]), float(global_params.par3[2])], theta[2])
-            if prior_par3 < lim_param_grid[2][0]:
-                prior_par3 = lim_param_grid[2][0]
-            elif prior_par3 > lim_param_grid[2][1]:
-                prior_par3 = lim_param_grid[2][1]
-            prior.append(prior_par3)
-    if global_params.par4 != 'NA':
-        prior_law = global_params.par4[0]
-        if prior_law != 'constant':
-            if prior_law == 'uniform':
-                prior_par4 = uniform_prior([float(global_params.par4[1]), float(global_params.par4[2])], theta[3])
-            if prior_law == 'gaussian':
-                prior_par4 = gaussian_prior([float(global_params.par4[1]), float(global_params.par4[2])], theta[3])
-            if prior_par4 < lim_param_grid[3][0]:
-                prior_par4 = lim_param_grid[3][0]
-            elif prior_par4 > lim_param_grid[3][1]:
-                prior_par4 = lim_param_grid[3][1]
-            prior.append(prior_par4)
-    if global_params.par5 != 'NA':
-        prior_law = global_params.par5[0]
-        if prior_law != 'constant':
-            if prior_law == 'uniform':
-                prior_par5 = uniform_prior([float(global_params.par5[1]), float(global_params.par5[2])], theta[4])
-            if prior_law == 'gaussian':
-                prior_par5 = gaussian_prior([float(global_params.par5[1]), float(global_params.par5[2])], theta[4])
-            if prior_par5 < lim_param_grid[4][0]:
-                prior_par5 = lim_param_grid[4][0]
-            elif prior_par5 > lim_param_grid[4][1]:
-                prior_par5 = lim_param_grid[4][1]
-            prior.append(prior_par5)
-
-    if global_params.r != 'NA':
-        prior_law = global_params.r[0]
-        if prior_law != 'constant':
-            ind_theta_r = np.where(theta_index == 'r')
-            if prior_law == 'uniform':
-                prior_r = uniform_prior([float(global_params.r[1]), float(global_params.r[2])], theta[ind_theta_r[0][0]])
-            if prior_law == 'gaussian':
-                prior_r = gaussian_prior([float(global_params.r[1]), float(global_params.r[2])], theta[ind_theta_r[0][0]])
-            prior.append(prior_r)
-    if global_params.d != 'NA':
-        prior_law = global_params.d[0]
-        if prior_law != 'constant':
-            ind_theta_d = np.where(theta_index == 'd')
-            if prior_law == 'uniform':
-                prior_d = uniform_prior([float(global_params.d[1]), float(global_params.d[2])], theta[ind_theta_d[0][0]])
-            if prior_law == 'gaussian':
-                prior_d = gaussian_prior([float(global_params.d[1]), float(global_params.d[2])], theta[ind_theta_d[0][0]])
-            prior.append(prior_d)
-    if global_params.rv != 'NA':
-        prior_law = global_params.rv[0]
-        if prior_law != 'constant':
-            ind_theta_rv = np.where(theta_index == 'rv')
-            if prior_law == 'uniform':
-                prior_rv = uniform_prior([float(global_params.rv[1]), float(global_params.rv[2])], theta[ind_theta_rv[0][0]])
-            if prior_law == 'gaussian':
-                prior_rv = gaussian_prior([float(global_params.rv[1]), float(global_params.rv[2])], theta[ind_theta_rv[0][0]])
-            prior.append(prior_rv)
-    if global_params.av != 'NA':
-        prior_law = global_params.av[0]
-        if prior_law != 'constant':
-            ind_theta_av = np.where(theta_index == 'av')
-            if prior_law == 'uniform':
-                prior_av = uniform_prior([float(global_params.av[1]), float(global_params.av[2])], theta[ind_theta_av[0][0]])
-            if prior_law == 'gaussian':
-                prior_av = gaussian_prior([float(global_params.av[1]), float(global_params.av[2])], theta[ind_theta_av[0][0]])
-            prior.append(prior_av)
-    if global_params.vsini != 'NA':
-        prior_law = global_params.vsini[0]
-        if prior_law != 'constant':
-            ind_theta_vsini = np.where(theta_index == 'vsini')
-            if prior_law == 'uniform':
-                prior_vsini = uniform_prior([float(global_params.vsini[1]), float(global_params.vsini[2])], theta[ind_theta_vsini[0][0]])
-            if prior_law == 'gaussian':
-                prior_vsini = gaussian_prior([float(global_params.vsini[1]), float(global_params.vsini[2])], theta[ind_theta_vsini[0][0]])
-            prior.append(prior_vsini)
-    if global_params.ld != 'NA':
-        prior_law = global_params.ld[0]
-        if prior_law != 'constant':
-            ind_theta_ld = np.where(theta_index == 'ld')
-            if prior_law == 'uniform':
-                prior_ld = uniform_prior([float(global_params.ld[1]), float(global_params.ld[2])], theta[ind_theta_ld[0][0]])
-            if prior_law == 'gaussian':
-                prior_ld = gaussian_prior([float(global_params.ld[1]), float(global_params.ld[2])], theta[ind_theta_ld[0][0]])
-            prior.append(prior_ld)
-    ## adding the CPD params, bb_T and bb_R
-    if global_params.bb_T != 'NA':
-        prior_law = global_params.bb_T[0]
-        if prior_law != 'constant':
-            ind_theta_bb_T = np.where(theta_index == 'bb_T')
-            if prior_law == 'uniform':
-                prior_bb_T = uniform_prior([float(global_params.bb_T[1]), float(global_params.bb_T[2])], theta[ind_theta_bb_T[0][0]])
-            if prior_law == 'gaussian':
-                prior_bb_T = gaussian_prior([float(global_params.bb_T[1]), float(global_params.bb_T[2])], theta[ind_theta_bb_T[0][0]])
-            prior.append(prior_bb_T)
-    if global_params.bb_R != 'NA':
-        prior_law = global_params.bb_R[0]
-        if prior_law != 'constant':
-            ind_theta_bb_R = np.where(theta_index == 'bb_R')
-            if prior_law == 'uniform':
-                prior_bb_R = uniform_prior([float(global_params.bb_R[1]), float(global_params.bb_R[2])], theta[ind_theta_bb_R[0][0]])
-            if prior_law == 'gaussian':
-                prior_bb_R = gaussian_prior([float(global_params.bb_R[1]), float(global_params.bb_R[2])], theta[ind_theta_bb_R[0][0]])
-            prior.append(prior_bb_R)
-    return prior
-
-
-def launch_nested_sampling(global_params, y_n_par='y'):
-    """
-    Function to launch the nested sampling. 
-    We first perform LogL function check-ups. 
-    Then the free parameters are counted and the data imported. 
-    Finally, depending on the nested sampling methode chosen in the config file, we perform the inversion.
-    (Methods succesfully implemented are Nestle and PyMultinest)
-
-    Args:
-        global_params (object): Class containing every input from the .ini file.
-        y_n_par          (str): Default is 'y'. This parameter is not used anymore...
-
-    Returns:
-        None
-        
-    Author: Simon Petrus and Matthieu
-    """
-
-    # LogL functions check-ups
-    # CHECK-UPS FOR MOSAIC
-    if global_params.observation_format == 'MOSAIC':
-        print('- - - - - - - - - - - - - - - - - - - - - - - - - - - - - - - - - - - -')
-        print('-> Likelihood functions check-ups')
-        print()
-
-        main_obs_path = global_params.main_observation_path
-        for indobs, obs in enumerate(sorted(glob.glob(main_obs_path))):      
-            global_params.observation_path = obs
-            obs_name = os.path.splitext(os.path.basename(global_params.observation_path))[0]
-
-            # Check the choice of likelihood (only for MOSAIC)
-            print(obs_name + ' will be computed with ' + global_params.logL_type[indobs])
-
-            if global_params.logL_type[indobs] == 'CCF_Brogi' and global_params.continuum_sub[indobs] == 'NA':
-                print('WARNING. You cannot use CCF mappings without substracting the continuum')
-                print()
-                exit()
-            elif global_params.logL_type[indobs] == 'CCF_Zucker' and global_params.continuum_sub[indobs] == 'NA':
-                print('WARNING. You cannot use CCF mappings without substracting the continuum')
-                print()
-                exit()
-            elif global_params.logL_type[indobs] == 'CCF_custom' and global_params.continuum_sub[indobs] == 'NA':
-                print('WARNING. You cannot use CCF mappings without substracting the continuum')
-                print()
-                exit()
-                
-            print()
-        print('Done !')
-        print()
-
-    # CHECK-UPS FOR CLASSIC MODE
-    else:
-        print('- - - - - - - - - - - - - - - - - - - - - - - - - - - - - - - - - - - -')
-        print('-> Likelihood functions check-ups')
-        print()
-
-        if global_params.logL_type == 'CCF_Brogi' and global_params.continuum_sub == 'NA':
-            print('WARNING. You cannot use CCF mappings without substracting the continuum')
-            print()
-            exit()
-        elif global_params.logL_type == 'CCF_Zucker' and global_params.continuum_sub == 'NA':
-            print('WARNING. You cannot use CCF mappings without substracting the continuum')
-            print()
-            exit()
-        elif global_params.logL_type == 'CCF_custom' and global_params.continuum_sub == 'NA':
-            print('WARNING. You cannot use CCF mappings without substracting the continuum')
-            print()
-            exit()
-
-        print()
-        print('Done !')
-        print()
-        print()
-
-    ds = xr.open_dataset(global_params.model_path, decode_cf=False, engine='netcdf4')
-
-    # Count the number of free parameters and identify the parameter position in theta
-    if global_params.par1 != 'NA':
-        theta_index = ['par1']
-        lim_param_grid = [[min(ds['par1'].values), max(ds['par1'].values)]]
-    else:
-        theta_index = []
-        lim_param_grid = []
-    if global_params.par2 != 'NA':
-        theta_index.append('par2')
-        lim_param_grid.append([min(ds['par2'].values), max(ds['par2'].values)])
-    if global_params.par3 != 'NA':
-        theta_index.append('par3')
-        lim_param_grid.append([min(ds['par3'].values), max(ds['par3'].values)])
-    if global_params.par4 != 'NA':
-        theta_index.append('par4')
-        lim_param_grid.append([min(ds['par4'].values), max(ds['par4'].values)])
-    if global_params.par5 != 'NA':
-        theta_index.append('par5')
-        lim_param_grid.append([min(ds['par5'].values), max(ds['par5'].values)])
-    n_free_parameters = len(ds.attrs['key'])
-    if global_params.r != 'NA' and global_params.r[0] != 'constant':
-        n_free_parameters += 1
-        theta_index.append('r')
-    if global_params.d != 'NA' and global_params.d[0] != 'constant':
-        n_free_parameters += 1
-        theta_index.append('d')
-    if global_params.rv != 'NA' and global_params.rv[0] != 'constant':
-        n_free_parameters += 1
-        theta_index.append('rv')
-    if global_params.av != 'NA' and global_params.av[0] != 'constant':
-        n_free_parameters += 1
-        theta_index.append('av')
-    if global_params.vsini != 'NA' and global_params.vsini[0] != 'constant':
-        n_free_parameters += 1
-        theta_index.append('vsini')
-    if global_params.ld != 'NA' and global_params.ld[0] != 'constant':
-        n_free_parameters += 1
-        theta_index.append('ld')
-    ## adding cpd
-    if global_params.bb_T != 'NA' and global_params.bb_T[0] != 'constant':
-        n_free_parameters += 1
-        theta_index.append('bb_T')
-    if global_params.bb_R != 'NA' and global_params.bb_R[0] != 'constant':
-        n_free_parameters += 1
-        theta_index.append('bb_R')
-    theta_index = np.asarray(theta_index)
-
-    # Import all the data (only done once)
-    main_file = import_obsmod(global_params)
-    
-    if global_params.ns_algo == 'nestle':
-        tmpstot1 = time.time()
-        loglike_gp = lambda theta: loglike(theta, theta_index, global_params, main_file=main_file)
-        prior_transform_gp = lambda theta: prior_transform(theta, theta_index, lim_param_grid, global_params)
-        result = nestle.sample(loglike_gp, prior_transform_gp, n_free_parameters, 
-                               callback=nestle.print_progress,
-                               npoints=int(float(global_params.npoint)), 
-                               method=global_params.n_method,
-                               maxiter=global_params.n_maxiter,
-                               maxcall=global_params.n_maxcall,
-                               dlogz=global_params.n_dlogz,
-                               decline_factor=global_params.n_decline_factor)
-        tmpstot2 = time.time()-tmpstot1
-
-        with open(global_params.result_path + '/result_' + global_params.ns_algo + '.pic', 'wb') as f1:
-            pickle.dump(result, f1)
-
-        print(' ')
-        print('- - - - - - - - - - - - - - - - - - - - - - - - - - - - - - - - - - - -')
-        print('-> Nestle  ')
-        print(' ')
-        print('The code spent ' + str(tmpstot2) + ' sec to run.')
-        print(result.summary())
-        print('\n')
-
-    if global_params.ns_algo == 'pymultinest':
-        import pymultinest
-        #MPI Multiprocessing
-        if False: #try:
-            from mpi4py import MPI
-
-            comm = MPI.COMM_WORLD
-            rank = comm.Get_rank()
-        else: #except ImportError:
-            MPI = None
-            rank = 0
-            comm = None
-
-        tmpstot1 = time.time()
-        loglike_gp = lambda theta: loglike(theta, theta_index, global_params, main_file=main_file)
-        prior_transform_gp = lambda theta: prior_transform(theta, theta_index, lim_param_grid, global_params)
-        result = pymultinest.solve(
-                        LogLikelihood=loglike_gp,
-                        Prior=prior_transform_gp,
-                        n_dims=n_free_parameters,
-                        n_live_points=int(float(global_params.npoint)),
-                        outputfiles_basename=global_params.result_path + '/result_' + global_params.ns_algo + '_',
-                        resume=False
-                        )
-        tmpstot2 = time.time()-tmpstot1
-
-        with open(global_params.result_path + '/result_' + global_params.ns_algo + '.pic', 'wb') as f1:
-            pickle.dump(result, f1)
-
-        # Analyze the output data
-        print(' ')
-        print('- - - - - - - - - - - - - - - - - - - - - - - - - - - - - - - - - - - -')
-        print('-> PyMultinest  ')
-        print(' ')
-        print('The code spent ' + str(tmpstot2) + ' sec to run.')
-        print('The evidence is: %(logZ).1f +- %(logZerr).1f' % result)
-        print('The parameter values are:')
-        for name, col in zip(theta_index, result['samples'].transpose()):
-            print('%15s : %.3f +- %.3f' % (name, col.mean(), col.std()))
-        print('\n')
-
-    if global_params.ns_algo == 'ultranest':
-        import ultranest, ultranest.stepsampler
-
-        tmpstot1 = time.time()
-        
-        loglike_gp = lambda theta: loglike(theta, theta_index, global_params)
-
-        prior_transform_gp = lambda theta: prior_transform(theta, theta_index, lim_param_grid, global_params)
-
-        sampler = ultranest.ReactiveNestedSampler(theta_index,loglike=loglike_gp, transform=prior_transform_gp,
-                                                  wrapped_params=[False, False, False, False])#,
-                                                #log_dir=global_params.result_path, resume=True)
-        #result = sampler.run(min_num_live_points=100, max_ncalls=100000)
-
-        # have to choose the number of steps the slice sampler should take
-        # after first results, this should be increased and checked for consistency.
-        nsteps = 2 * len(theta_index)
-        # create step sampler:
-        sampler.stepsampler = ultranest.stepsampler.SliceSampler(nsteps=nsteps,
-                                                                 generate_direction=ultranest.stepsampler.generate_mixture_random_direction,
-                                                                 # adaptive_nsteps=False,
-                                                                 # max_nsteps=40
-                                                                 )
-        sampler.print_results()
-        #sampler.plot_corner()
-
-        tmpstot2 = time.time()-tmpstot1
-        print(' ')
-        print('- - - - - - - - - - - - - - - - - - - - - - - - - - - - - - - - - - - -')
-        print('-> Ultranest  ')
-        print(' ')
-        print('The code spent ' + str(tmpstot2) + ' sec to run.')
-        print(result.summary())
-        print('\n')
-    
-    if global_params.ns_algo == 'dynesty':
-        from dynesty import NestedSampler
-
-        # initialize our nested sampler
-        #sampler = NestedSampler(loglike, ptform, ndim)
-
-    print(' ')
-    print('-> Voilà, on est prêt')
-
-    return 
-
-# ----------------------------------------------------------------------------------------------------------------------
-
-
-if __name__ == '__main__':
-    from ForMoSA.main_utilities import GlobFile
-
-    # USER configuration path
-    print()
-    print('- - - - - - - - - - - - - - - - - - - - - - - - - - - - - - - - - - - -')
-    print('-> Configuration of environment')
-    print('Where is your configuration file?')
-    config_file_path = input()
-    print()
-
-    # CONFIG_FILE reading and defining global parameters
-    global_params = GlobFile(config_file_path)  # To access any param.: global_params.parameter_name
-    print()
-    print('- - - - - - - - - - - - - - - - - - - - - - - - - - - - - - - - - - - -')
-    print('-> Nested sampling')
-    print()
-    launch_nested_sampling(global_params)
+import numpy as np
+import os
+import glob
+import nestle
+import time
+import xarray as xr
+import pickle
+from scipy.stats import pearsonr
+from scipy.interpolate import interp1d, UnivariateSpline
+
+from nested_sampling.nested_modif_spec import modif_spec
+from nested_sampling.nested_prior_function import uniform_prior, gaussian_prior
+from nested_sampling.nested_logL_functions import *
+from nested_sampling.nested_MOSAIC import MOSAIC_logL
+from main_utilities import yesno, diag_mat
+import matplotlib.pyplot as plt
+
+c = 299792.458 # Speed of light in km/s
+
+
+def import_obsmod(global_params):
+    """
+    Function to import spectra (model and data) before the inversion
+
+    Args:
+        global_params (object): Class containing every input from the .ini file.
+        
+    Returns:
+        main_file (list(list)): return a list of lists with the wavelengths, flux, errors, covariance matrix and the grids for both spectroscopic and photometric data. 
+
+    Authors: Matthieu Ravet (adapted from Simon Petrus)
+    """
+    # Check if the MOSAIC mode is activated
+    if global_params.observation_format == 'MOSAIC':
+        main_obs_path = global_params.main_observation_path
+
+        main_file = []
+
+        for indobs, obs in enumerate(sorted(glob.glob(main_obs_path))):
+            
+            global_params.observation_path = obs
+            obs_name = os.path.splitext(os.path.basename(global_params.observation_path))[0]
+            spectrum_obs = np.load(os.path.join(global_params.result_path, f'spectrum_obs_{obs_name}.npz'), allow_pickle=True)
+
+            wav_obs_merge = spectrum_obs['obs_merge'][0]
+            flx_obs_merge = spectrum_obs['obs_merge'][1]
+            err_obs_merge = spectrum_obs['obs_merge'][2]
+            inv_cov_obs_merge = spectrum_obs['inv_cov_obs']
+            transm_obs_merge = spectrum_obs['obs_merge'][4]
+            star_flx_obs_merge = spectrum_obs['obs_merge'][5]
+
+            if 'obs_pho' in spectrum_obs.keys():
+                wav_obs_phot = np.asarray(spectrum_obs['obs_pho'][0])
+                flx_obs_phot = np.asarray(spectrum_obs['obs_pho'][1])
+                err_obs_phot = np.asarray(spectrum_obs['obs_pho'][2])
+            else:
+                wav_obs_phot = np.asarray([])
+                flx_obs_phot = np.asarray([])
+                err_obs_phot = np.asarray([])
+
+            # Recovery of the spectroscopy and photometry model
+            path_grid_m = os.path.join(global_params.adapt_store_path, f'adapted_grid_merge_{global_params.grid_name}_{obs_name}_nonan.nc')
+            path_grid_p = os.path.join(global_params.adapt_store_path, f'adapted_grid_phot_{global_params.grid_name}_{obs_name}_nonan.nc')
+            ds = xr.open_dataset(path_grid_m, decode_cf=False, engine='netcdf4')
+            grid_merge = ds['grid']
+            ds.close()
+            ds = xr.open_dataset(path_grid_p, decode_cf=False, engine='netcdf4')
+            grid_phot = ds['grid']
+            ds.close()
+
+            main_file.append([[wav_obs_merge, wav_obs_phot], [flx_obs_merge, flx_obs_phot], [err_obs_merge, err_obs_phot], inv_cov_obs_merge, grid_merge, grid_phot])
+
+    else:
+        # Recovery of spectroscopy and photometry data
+        spectrum_obs = np.load(global_params.result_path + '/spectrum_obs.npz', allow_pickle=True)
+
+        wav_obs_merge = spectrum_obs['obs_merge'][0]
+        flx_obs_merge = spectrum_obs['obs_merge'][1]
+        err_obs_merge = spectrum_obs['obs_merge'][2]
+        inv_cov_obs_merge = spectrum_obs['inv_cov_obs']
+        transm_obs_merge = spectrum_obs['obs_merge'][4]
+        star_flx_obs_merge = spectrum_obs['obs_merge'][5]
+
+        if 'obs_pho' in spectrum_obs.keys():
+            wav_obs_phot = np.asarray(spectrum_obs['obs_pho'][0])
+            flx_obs_phot = np.asarray(spectrum_obs['obs_pho'][1])
+            err_obs_phot = np.asarray(spectrum_obs['obs_pho'][2])
+        else:
+            wav_obs_phot = np.asarray([])
+            flx_obs_phot = np.asarray([])
+            err_obs_phot = np.asarray([])
+
+        # Recovery of the spectroscopy and photometry model
+        path_grid_m = global_params.adapt_store_path + '/adapted_grid_merge_' + global_params.grid_name + '_nonan.nc'
+        path_grid_p = global_params.adapt_store_path + 'adapted_grid_phot_' + global_params.grid_name + '_nonan.nc'
+        ds = xr.open_dataset(path_grid_m, decode_cf=False, engine='netcdf4')
+        grid_merge = ds['grid']
+        ds.close()
+        ds = xr.open_dataset(path_grid_p, decode_cf=False, engine='netcdf4')
+        grid_phot = ds['grid']
+        ds.close()
+
+        main_file = [wav_obs_merge, wav_obs_phot], [flx_obs_merge, flx_obs_phot], [err_obs_merge, err_obs_phot], inv_cov_obs_merge, grid_merge, grid_phot, transm_obs_merge, star_flx_obs_merge
+
+    return main_file
+
+
+def loglike(theta, theta_index, global_params, main_file, for_plot='no'):
+    """
+    Function that calculates the logarithm of the likelihood. 
+    The evaluation depends on the choice of likelihood.
+    
+    Args:
+        theta           (list): Parameter values randomly picked by the nested sampling
+        theta_index     (list): Index for the parameter values randomly picked
+        global_params (object): Class containing every input from the .ini file.
+        main_file (list(list)): List containing the wavelengths, flux, errors, covariance, and grid information
+        for_plot         (str): Default is 'no'. When this function is called from the plotting functions module, we use 'yes'
+        
+    Returns:
+        FINAL_logL     (float): Final evaluated loglikelihood for both spectra and photometry. 
+        (If this function is used on the plotting module, it returns the outputs of the modif_spec function)
+
+    Authors: Simon Petrus and Matthieu Ravet
+    """
+
+    # Check if we are running with the MOSAIC mode
+    if global_params.observation_format == 'MOSAIC':
+        FINAL_logL = MOSAIC_logL(theta, theta_index, global_params, main_file)
+
+    else:
+        # Recovery of spectroscopy and photometry data
+        wav_obs_merge = main_file[0][0]
+        wav_obs_phot = main_file[0][1]
+        flx_obs_merge = main_file[1][0]
+        flx_obs_phot = main_file[1][1]
+        err_obs_merge = main_file[2][0]
+        err_obs_phot = main_file[2][1]
+        inv_cov_obs_merge = main_file[3]
+        transm_obs_merge = main_file[6]
+        star_flx_obs_merge = main_file[7]
+    
+
+        # Recovery of the spectroscopy and photometry model
+        grid_merge = main_file[4]
+        grid_phot = main_file[5]
+
+        # Calculation of the likelihood for each sub-spectrum defined by the parameter 'wav_fit'
+        for ns_u_ind, ns_u in enumerate(global_params.wav_fit.split('/')):
+            
+            min_ns_u = float(ns_u.split(',')[0])
+            max_ns_u = float(ns_u.split(',')[1])
+            ind_grid_merge_sel = np.where((grid_merge['wavelength'] >= min_ns_u) & (grid_merge['wavelength'] <= max_ns_u))
+            ind_grid_phot_sel = np.where((grid_phot['wavelength'] >= min_ns_u) & (grid_phot['wavelength'] <= max_ns_u))
+            
+
+            # Cutting of the grid on the wavelength grid defined by the parameter 'wav_fit'
+            grid_merge_cut = grid_merge.sel(wavelength=grid_merge['wavelength'][ind_grid_merge_sel])
+            grid_phot_cut = grid_phot.sel(wavelength=grid_phot['wavelength'][ind_grid_phot_sel])
+
+            # Interpolation of the grid at the theta parameters set
+            if global_params.par3 == 'NA':
+                if len(grid_merge_cut['wavelength']) != 0:
+                    flx_mod_merge_cut = grid_merge_cut.interp(par1=theta[0], par2=theta[1],
+                                                            method="linear", kwargs={"fill_value": "extrapolate"})
+                else:
+                    flx_mod_merge_cut = []
+                if len(grid_phot_cut['wavelength']) != 0:
+                    flx_mod_phot_cut = grid_phot_cut.interp(par1=theta[0], par2=theta[1],
+                                                            method="linear", kwargs={"fill_value": "extrapolate"})
+                else:
+                    flx_mod_phot_cut = []
+            elif global_params.par4 == 'NA':
+                if len(grid_merge_cut['wavelength']) != 0:
+                    flx_mod_merge_cut = grid_merge_cut.interp(par1=theta[0], par2=theta[1], par3=theta[2],
+                                                            method="linear", kwargs={"fill_value": "extrapolate"})
+                else:
+                    flx_mod_merge_cut = []
+                if len(grid_phot_cut['wavelength']) != 0:
+                    flx_mod_phot_cut = grid_phot_cut.interp(par1=theta[0], par2=theta[1], par3=theta[2],
+                                                            method="linear", kwargs={"fill_value": "extrapolate"})
+                else:
+                    flx_mod_phot_cut = []
+            elif global_params.par5 == 'NA':
+                if len(grid_merge_cut['wavelength']) != 0:
+                    flx_mod_merge_cut = grid_merge_cut.interp(par1=theta[0], par2=theta[1], par3=theta[2], par4=theta[3],
+                                                            method="linear", kwargs={"fill_value": "extrapolate"})
+                else:
+                    flx_mod_merge_cut = []
+                if len(grid_phot_cut['wavelength']) != 0:
+                    flx_mod_phot_cut = grid_phot_cut.interp(par1=theta[0], par2=theta[1], par3=theta[2], par4=theta[3],
+                                                            method="linear", kwargs={"fill_value": "extrapolate"})
+                else:
+                    flx_mod_phot_cut = []
+            else:
+                if len(grid_merge_cut['wavelength']) != 0:
+                    flx_mod_merge_cut = grid_merge_cut.interp(par1=theta[0], par2=theta[1], par3=theta[2], par4=theta[3],
+                                                            par5=theta[4],
+                                                            method="linear", kwargs={"fill_value": "extrapolate"})
+                else:
+                    flx_mod_merge_cut = []
+                if len(grid_phot_cut['wavelength']) != 0:
+                    flx_mod_phot_cut = grid_phot_cut.interp(par1=theta[0], par2=theta[1], par3=theta[2], par4=theta[3],
+                                                            par5=theta[4],
+                                                            method="linear", kwargs={"fill_value": "extrapolate"})
+                else:
+                    flx_mod_phot_cut = []
+
+
+            # Re-merging of the data and interpolated synthetic spectrum to a wavelength grid defined by the parameter 'wav_fit'
+            ind_merge = np.where((wav_obs_merge >= min_ns_u) & (wav_obs_merge <= max_ns_u))
+            ind_phot = np.where((wav_obs_phot >= min_ns_u) & (wav_obs_phot <= max_ns_u))
+            if ns_u_ind == 0:
+                wav_obs_merge_ns_u = wav_obs_merge[ind_merge]
+                flx_obs_merge_ns_u = flx_obs_merge[ind_merge]
+                err_obs_merge_ns_u = err_obs_merge[ind_merge]
+                flx_mod_merge_ns_u = flx_mod_merge_cut
+                transm_obs_merge_ns_u = transm_obs_merge[ind_merge]
+                star_flx_obs_merge_ns_u = star_flx_obs_merge[ind_merge]
+                wav_obs_phot_ns_u = wav_obs_phot[ind_phot]
+                flx_obs_phot_ns_u = flx_obs_phot[ind_phot]
+                err_obs_phot_ns_u = err_obs_phot[ind_phot]
+                flx_mod_phot_ns_u = flx_mod_phot_cut
+                if len(inv_cov_obs_merge) != 0:  # Add covariance in the loop (if necessary)
+                    inv_cov_obs_merge_ns_u = inv_cov_obs_merge[np.ix_(ind_merge[0],ind_merge[0])]
+                else:
+                    inv_cov_obs_merge_ns_u = []
+            else:
+                wav_obs_merge_ns_u = np.concatenate((wav_obs_merge_ns_u, wav_obs_merge[ind_merge]))
+                flx_obs_merge_ns_u = np.concatenate((flx_obs_merge_ns_u, flx_obs_merge[ind_merge]))
+                err_obs_merge_ns_u = np.concatenate((err_obs_merge_ns_u, err_obs_merge[ind_merge]))
+                flx_mod_merge_ns_u = np.concatenate((flx_mod_merge_ns_u, flx_mod_merge_cut))
+                transm_obs_merge_ns_u = np.concatenate((transm_obs_merge_ns_u, transm_obs_merge[ind_merge]))
+                star_flx_obs_merge_ns_u = np.concatenate((star_flx_obs_merge_ns_u, star_flx_obs_merge[ind_grid_merge_sel]))
+                wav_obs_phot_ns_u = np.concatenate((wav_obs_phot_ns_u, wav_obs_phot[ind_phot]))
+                flx_obs_phot_ns_u = np.concatenate((flx_obs_phot_ns_u, flx_obs_phot[ind_phot]))
+                err_obs_phot_ns_u = np.concatenate((err_obs_phot_ns_u, err_obs_phot[ind_phot]))
+                flx_mod_phot_ns_u = np.concatenate((flx_mod_phot_ns_u, flx_mod_phot_cut))
+                if len(inv_cov_obs_merge_ns_u) != 0: # Merge the covariance matrices (if necessary)
+                    inv_cov_obs_merge_ns_u = diag_mat([inv_cov_obs_merge_ns_u, inv_cov_obs_merge[np.ix_(ind_merge[0],ind_merge[0])]])
+
+        # Making sure that the model are in array format
+        flx_mod_merge_ns_u, flx_mod_phot_ns_u = np.array(flx_mod_merge_ns_u), np.array(flx_mod_phot_ns_u)
+
+        # Modification of the synthetic spectrum with the extra-grid parameters
+        modif_spec_LL = modif_spec(global_params, theta, theta_index,
+                                    wav_obs_merge_ns_u,  flx_obs_merge_ns_u,  err_obs_merge_ns_u,  flx_mod_merge_ns_u,
+                                    wav_obs_phot_ns_u,  flx_obs_phot_ns_u, err_obs_phot_ns_u,  flx_mod_phot_ns_u, 
+                                    transm_obs_merge_ns_u, star_flx_obs_merge_ns_u)
+        
+
+        flx_obs, flx_obs_phot = modif_spec_LL[1], modif_spec_LL[5]
+        flx_mod, flx_mod_phot = modif_spec_LL[3], modif_spec_LL[7]
+        err, err_phot = modif_spec_LL[2], modif_spec_LL[6]
+        inv_cov = inv_cov_obs_merge_ns_u
+        ck = modif_spec_LL[8]
+
+        
+
+        # Computation of the photometry logL
+        if len(flx_obs_phot) != 0:
+            logL_phot = logL_chi2_classic(flx_obs_phot-flx_mod_phot, err_phot)
+        else:
+            logL_phot = 0
+
+        # Computation of the spectroscopy logL
+        if len(flx_obs) != 0:
+            if global_params.logL_type == 'chi2_classic':
+                logL_spec = logL_chi2_classic(flx_obs-flx_mod, err)
+            elif global_params.logL_type == 'chi2_covariance' and len(inv_cov) != 0:
+                logL_spec = logL_chi2_covariance(flx_obs-flx_mod, inv_cov)
+            elif global_params.logL_type == 'CCF_Brogi':
+                logL_spec = logL_CCF_Brogi(flx_obs, flx_mod)
+            elif global_params.logL_type == 'CCF_Zucker':
+                logL_spec = logL_CCF_Zucker(flx_obs, flx_mod)
+            elif global_params.logL_type == 'CCF_custom':
+                logL_spec = logL_CCF_custom(flx_obs, flx_mod, err)
+            else:
+                print()
+                print('WARNING: One or more dataset are not included when performing the inversion.')
+                print('Please adapt your likelihood function choice.')
+                print()
+                exit()
+        else:
+            logL_spec = 0
+
+        FINAL_logL = logL_phot + logL_spec
+        
+
+    if for_plot == 'no':
+        return FINAL_logL
+    else:
+        return modif_spec
+
+
+def prior_transform(theta, theta_index, lim_param_grid, global_params):
+    """
+    Function that define the priors to be used for the inversion. 
+    We check that the boundaries are consistent with the grid extension.
+    
+    Args:
+        theta           (list): Parameter values randomly picked by the nested sampling
+        theta_index     (list): Index for the parameter values randomly picked
+        lim_param_grid  (list): Boundaries for the parameters explored
+        global_params (object): Class containing every input from the .ini file.
+        
+    Returns:
+        prior           (list): List containing all the prior information
+        
+    Author: Simon Petrus
+    """
+    prior = []
+    if global_params.par1 != 'NA':
+        prior_law = global_params.par1[0]
+        if prior_law != 'constant':
+            if prior_law == 'uniform':
+                prior_par1 = uniform_prior([float(global_params.par1[1]), float(global_params.par1[2])], theta[0])
+            if prior_law == 'gaussian':
+                prior_par1 = gaussian_prior([float(global_params.par1[1]), float(global_params.par1[2])], theta[0])
+            if prior_par1 < lim_param_grid[0][0]:
+                prior_par1 = lim_param_grid[0][0]
+            elif prior_par1 > lim_param_grid[0][1]:
+                prior_par1 = lim_param_grid[0][1]
+            prior.append(prior_par1)
+    if global_params.par2 != 'NA':
+        prior_law = global_params.par2[0]
+        if prior_law != 'constant':
+            if prior_law == 'uniform':
+                prior_par2 = uniform_prior([float(global_params.par2[1]), float(global_params.par2[2])], theta[1])
+            if prior_law == 'gaussian':
+                prior_par2 = gaussian_prior([float(global_params.par2[1]), float(global_params.par2[2])], theta[1])
+            if prior_par2 < lim_param_grid[1][0]:
+                prior_par2 = lim_param_grid[1][0]
+            elif prior_par2 > lim_param_grid[1][1]:
+                prior_par2 = lim_param_grid[1][1]
+            prior.append(prior_par2)
+    if global_params.par3 != 'NA':
+        prior_law = global_params.par3[0]
+        if prior_law != 'constant':
+            if prior_law == 'uniform':
+                prior_par3 = uniform_prior([float(global_params.par3[1]), float(global_params.par3[2])], theta[2])
+            if prior_law == 'gaussian':
+                prior_par3 = gaussian_prior([float(global_params.par3[1]), float(global_params.par3[2])], theta[2])
+            if prior_par3 < lim_param_grid[2][0]:
+                prior_par3 = lim_param_grid[2][0]
+            elif prior_par3 > lim_param_grid[2][1]:
+                prior_par3 = lim_param_grid[2][1]
+            prior.append(prior_par3)
+    if global_params.par4 != 'NA':
+        prior_law = global_params.par4[0]
+        if prior_law != 'constant':
+            if prior_law == 'uniform':
+                prior_par4 = uniform_prior([float(global_params.par4[1]), float(global_params.par4[2])], theta[3])
+            if prior_law == 'gaussian':
+                prior_par4 = gaussian_prior([float(global_params.par4[1]), float(global_params.par4[2])], theta[3])
+            if prior_par4 < lim_param_grid[3][0]:
+                prior_par4 = lim_param_grid[3][0]
+            elif prior_par4 > lim_param_grid[3][1]:
+                prior_par4 = lim_param_grid[3][1]
+            prior.append(prior_par4)
+    if global_params.par5 != 'NA':
+        prior_law = global_params.par5[0]
+        if prior_law != 'constant':
+            if prior_law == 'uniform':
+                prior_par5 = uniform_prior([float(global_params.par5[1]), float(global_params.par5[2])], theta[4])
+            if prior_law == 'gaussian':
+                prior_par5 = gaussian_prior([float(global_params.par5[1]), float(global_params.par5[2])], theta[4])
+            if prior_par5 < lim_param_grid[4][0]:
+                prior_par5 = lim_param_grid[4][0]
+            elif prior_par5 > lim_param_grid[4][1]:
+                prior_par5 = lim_param_grid[4][1]
+            prior.append(prior_par5)
+
+    if global_params.r != 'NA':
+        prior_law = global_params.r[0]
+        if prior_law != 'constant':
+            ind_theta_r = np.where(theta_index == 'r')
+            if prior_law == 'uniform':
+                prior_r = uniform_prior([float(global_params.r[1]), float(global_params.r[2])], theta[ind_theta_r[0][0]])
+            if prior_law == 'gaussian':
+                prior_r = gaussian_prior([float(global_params.r[1]), float(global_params.r[2])], theta[ind_theta_r[0][0]])
+            prior.append(prior_r)
+    if global_params.d != 'NA':
+        prior_law = global_params.d[0]
+        if prior_law != 'constant':
+            ind_theta_d = np.where(theta_index == 'd')
+            if prior_law == 'uniform':
+                prior_d = uniform_prior([float(global_params.d[1]), float(global_params.d[2])], theta[ind_theta_d[0][0]])
+            if prior_law == 'gaussian':
+                prior_d = gaussian_prior([float(global_params.d[1]), float(global_params.d[2])], theta[ind_theta_d[0][0]])
+            prior.append(prior_d)
+    if global_params.rv != 'NA':
+        prior_law = global_params.rv[0]
+        if prior_law != 'constant':
+            ind_theta_rv = np.where(theta_index == 'rv')
+            if prior_law == 'uniform':
+                prior_rv = uniform_prior([float(global_params.rv[1]), float(global_params.rv[2])], theta[ind_theta_rv[0][0]])
+            if prior_law == 'gaussian':
+                prior_rv = gaussian_prior([float(global_params.rv[1]), float(global_params.rv[2])], theta[ind_theta_rv[0][0]])
+            prior.append(prior_rv)
+    if global_params.av != 'NA':
+        prior_law = global_params.av[0]
+        if prior_law != 'constant':
+            ind_theta_av = np.where(theta_index == 'av')
+            if prior_law == 'uniform':
+                prior_av = uniform_prior([float(global_params.av[1]), float(global_params.av[2])], theta[ind_theta_av[0][0]])
+            if prior_law == 'gaussian':
+                prior_av = gaussian_prior([float(global_params.av[1]), float(global_params.av[2])], theta[ind_theta_av[0][0]])
+            prior.append(prior_av)
+    if global_params.vsini != 'NA':
+        prior_law = global_params.vsini[0]
+        if prior_law != 'constant':
+            ind_theta_vsini = np.where(theta_index == 'vsini')
+            if prior_law == 'uniform':
+                prior_vsini = uniform_prior([float(global_params.vsini[1]), float(global_params.vsini[2])], theta[ind_theta_vsini[0][0]])
+            if prior_law == 'gaussian':
+                prior_vsini = gaussian_prior([float(global_params.vsini[1]), float(global_params.vsini[2])], theta[ind_theta_vsini[0][0]])
+            prior.append(prior_vsini)
+    if global_params.ld != 'NA':
+        prior_law = global_params.ld[0]
+        if prior_law != 'constant':
+            ind_theta_ld = np.where(theta_index == 'ld')
+            if prior_law == 'uniform':
+                prior_ld = uniform_prior([float(global_params.ld[1]), float(global_params.ld[2])], theta[ind_theta_ld[0][0]])
+            if prior_law == 'gaussian':
+                prior_ld = gaussian_prior([float(global_params.ld[1]), float(global_params.ld[2])], theta[ind_theta_ld[0][0]])
+            prior.append(prior_ld)
+    ## adding the CPD params, bb_T and bb_R
+    if global_params.bb_T != 'NA':
+        prior_law = global_params.bb_T[0]
+        if prior_law != 'constant':
+            ind_theta_bb_T = np.where(theta_index == 'bb_T')
+            if prior_law == 'uniform':
+                prior_bb_T = uniform_prior([float(global_params.bb_T[1]), float(global_params.bb_T[2])], theta[ind_theta_bb_T[0][0]])
+            if prior_law == 'gaussian':
+                prior_bb_T = gaussian_prior([float(global_params.bb_T[1]), float(global_params.bb_T[2])], theta[ind_theta_bb_T[0][0]])
+            prior.append(prior_bb_T)
+    if global_params.bb_R != 'NA':
+        prior_law = global_params.bb_R[0]
+        if prior_law != 'constant':
+            ind_theta_bb_R = np.where(theta_index == 'bb_R')
+            if prior_law == 'uniform':
+                prior_bb_R = uniform_prior([float(global_params.bb_R[1]), float(global_params.bb_R[2])], theta[ind_theta_bb_R[0][0]])
+            if prior_law == 'gaussian':
+                prior_bb_R = gaussian_prior([float(global_params.bb_R[1]), float(global_params.bb_R[2])], theta[ind_theta_bb_R[0][0]])
+            prior.append(prior_bb_R)
+    return prior
+
+
+def launch_nested_sampling(global_params, y_n_par='y'):
+    """
+    Function to launch the nested sampling. 
+    We first perform LogL function check-ups. 
+    Then the free parameters are counted and the data imported. 
+    Finally, depending on the nested sampling methode chosen in the config file, we perform the inversion.
+    (Methods succesfully implemented are Nestle and PyMultinest)
+
+    Args:
+        global_params (object): Class containing every input from the .ini file.
+        y_n_par          (str): Default is 'y'. This parameter is not used anymore...
+
+    Returns:
+        None
+        
+    Author: Simon Petrus and Matthieu
+    """
+
+    # LogL functions check-ups
+    # CHECK-UPS FOR MOSAIC
+    if global_params.observation_format == 'MOSAIC':
+        print('- - - - - - - - - - - - - - - - - - - - - - - - - - - - - - - - - - - -')
+        print('-> Likelihood functions check-ups')
+        print()
+
+        main_obs_path = global_params.main_observation_path
+        for indobs, obs in enumerate(sorted(glob.glob(main_obs_path))):      
+            global_params.observation_path = obs
+            obs_name = os.path.splitext(os.path.basename(global_params.observation_path))[0]
+
+            # Check the choice of likelihood (only for MOSAIC)
+            print(obs_name + ' will be computed with ' + global_params.logL_type[indobs])
+
+            if global_params.logL_type[indobs] == 'CCF_Brogi' and global_params.continuum_sub[indobs] == 'NA':
+                print('WARNING. You cannot use CCF mappings without substracting the continuum')
+                print()
+                exit()
+            elif global_params.logL_type[indobs] == 'CCF_Zucker' and global_params.continuum_sub[indobs] == 'NA':
+                print('WARNING. You cannot use CCF mappings without substracting the continuum')
+                print()
+                exit()
+            elif global_params.logL_type[indobs] == 'CCF_custom' and global_params.continuum_sub[indobs] == 'NA':
+                print('WARNING. You cannot use CCF mappings without substracting the continuum')
+                print()
+                exit()
+                
+            print()
+        print('Done !')
+        print()
+
+    # CHECK-UPS FOR CLASSIC MODE
+    else:
+        print('- - - - - - - - - - - - - - - - - - - - - - - - - - - - - - - - - - - -')
+        print('-> Likelihood functions check-ups')
+        print()
+
+        if global_params.logL_type == 'CCF_Brogi' and global_params.continuum_sub == 'NA':
+            print('WARNING. You cannot use CCF mappings without substracting the continuum')
+            print()
+            exit()
+        elif global_params.logL_type == 'CCF_Zucker' and global_params.continuum_sub == 'NA':
+            print('WARNING. You cannot use CCF mappings without substracting the continuum')
+            print()
+            exit()
+        elif global_params.logL_type == 'CCF_custom' and global_params.continuum_sub == 'NA':
+            print('WARNING. You cannot use CCF mappings without substracting the continuum')
+            print()
+            exit()
+
+        print()
+        print('Done !')
+        print()
+        print()
+
+    ds = xr.open_dataset(global_params.model_path, decode_cf=False, engine='netcdf4')
+
+    # Count the number of free parameters and identify the parameter position in theta
+    if global_params.par1 != 'NA':
+        theta_index = ['par1']
+        lim_param_grid = [[min(ds['par1'].values), max(ds['par1'].values)]]
+    else:
+        theta_index = []
+        lim_param_grid = []
+    if global_params.par2 != 'NA':
+        theta_index.append('par2')
+        lim_param_grid.append([min(ds['par2'].values), max(ds['par2'].values)])
+    if global_params.par3 != 'NA':
+        theta_index.append('par3')
+        lim_param_grid.append([min(ds['par3'].values), max(ds['par3'].values)])
+    if global_params.par4 != 'NA':
+        theta_index.append('par4')
+        lim_param_grid.append([min(ds['par4'].values), max(ds['par4'].values)])
+    if global_params.par5 != 'NA':
+        theta_index.append('par5')
+        lim_param_grid.append([min(ds['par5'].values), max(ds['par5'].values)])
+    n_free_parameters = len(ds.attrs['key'])
+    if global_params.r != 'NA' and global_params.r[0] != 'constant':
+        n_free_parameters += 1
+        theta_index.append('r')
+    if global_params.d != 'NA' and global_params.d[0] != 'constant':
+        n_free_parameters += 1
+        theta_index.append('d')
+    if global_params.rv != 'NA' and global_params.rv[0] != 'constant':
+        n_free_parameters += 1
+        theta_index.append('rv')
+    if global_params.av != 'NA' and global_params.av[0] != 'constant':
+        n_free_parameters += 1
+        theta_index.append('av')
+    if global_params.vsini != 'NA' and global_params.vsini[0] != 'constant':
+        n_free_parameters += 1
+        theta_index.append('vsini')
+    if global_params.ld != 'NA' and global_params.ld[0] != 'constant':
+        n_free_parameters += 1
+        theta_index.append('ld')
+    ## adding cpd
+    if global_params.bb_T != 'NA' and global_params.bb_T[0] != 'constant':
+        n_free_parameters += 1
+        theta_index.append('bb_T')
+    if global_params.bb_R != 'NA' and global_params.bb_R[0] != 'constant':
+        n_free_parameters += 1
+        theta_index.append('bb_R')
+    theta_index = np.asarray(theta_index)
+
+    # Import all the data (only done once)
+    main_file = import_obsmod(global_params)
+    
+    if global_params.ns_algo == 'nestle':
+        tmpstot1 = time.time()
+        loglike_gp = lambda theta: loglike(theta, theta_index, global_params, main_file=main_file)
+        prior_transform_gp = lambda theta: prior_transform(theta, theta_index, lim_param_grid, global_params)
+        result = nestle.sample(loglike_gp, prior_transform_gp, n_free_parameters, 
+                               callback=nestle.print_progress,
+                               npoints=int(float(global_params.npoint)), 
+                               method=global_params.n_method,
+                               maxiter=global_params.n_maxiter,
+                               maxcall=global_params.n_maxcall,
+                               dlogz=global_params.n_dlogz,
+                               decline_factor=global_params.n_decline_factor)
+        tmpstot2 = time.time()-tmpstot1
+
+        with open(global_params.result_path + '/result_' + global_params.ns_algo + '.pic', 'wb') as f1:
+            pickle.dump(result, f1)
+
+        print(' ')
+        print('- - - - - - - - - - - - - - - - - - - - - - - - - - - - - - - - - - - -')
+        print('-> Nestle  ')
+        print(' ')
+        print('The code spent ' + str(tmpstot2) + ' sec to run.')
+        print(result.summary())
+        print('\n')
+
+    if global_params.ns_algo == 'pymultinest':
+        import pymultinest
+        #MPI Multiprocessing
+        if False: #try:
+            from mpi4py import MPI
+
+            comm = MPI.COMM_WORLD
+            rank = comm.Get_rank()
+        else: #except ImportError:
+            MPI = None
+            rank = 0
+            comm = None
+
+        tmpstot1 = time.time()
+        loglike_gp = lambda theta: loglike(theta, theta_index, global_params, main_file=main_file)
+        prior_transform_gp = lambda theta: prior_transform(theta, theta_index, lim_param_grid, global_params)
+        result = pymultinest.solve(
+                        LogLikelihood=loglike_gp,
+                        Prior=prior_transform_gp,
+                        n_dims=n_free_parameters,
+                        n_live_points=int(float(global_params.npoint)),
+                        outputfiles_basename=global_params.result_path + '/result_' + global_params.ns_algo + '_',
+                        resume=False
+                        )
+        tmpstot2 = time.time()-tmpstot1
+
+        with open(global_params.result_path + '/result_' + global_params.ns_algo + '.pic', 'wb') as f1:
+            pickle.dump(result, f1)
+
+        # Analyze the output data
+        print(' ')
+        print('- - - - - - - - - - - - - - - - - - - - - - - - - - - - - - - - - - - -')
+        print('-> PyMultinest  ')
+        print(' ')
+        print('The code spent ' + str(tmpstot2) + ' sec to run.')
+        print('The evidence is: %(logZ).1f +- %(logZerr).1f' % result)
+        print('The parameter values are:')
+        for name, col in zip(theta_index, result['samples'].transpose()):
+            print('%15s : %.3f +- %.3f' % (name, col.mean(), col.std()))
+        print('\n')
+
+    if global_params.ns_algo == 'ultranest':
+        import ultranest, ultranest.stepsampler
+
+        tmpstot1 = time.time()
+        
+        loglike_gp = lambda theta: loglike(theta, theta_index, global_params)
+
+        prior_transform_gp = lambda theta: prior_transform(theta, theta_index, lim_param_grid, global_params)
+
+        sampler = ultranest.ReactiveNestedSampler(theta_index,loglike=loglike_gp, transform=prior_transform_gp,
+                                                  wrapped_params=[False, False, False, False])#,
+                                                #log_dir=global_params.result_path, resume=True)
+        #result = sampler.run(min_num_live_points=100, max_ncalls=100000)
+
+        # have to choose the number of steps the slice sampler should take
+        # after first results, this should be increased and checked for consistency.
+        nsteps = 2 * len(theta_index)
+        # create step sampler:
+        sampler.stepsampler = ultranest.stepsampler.SliceSampler(nsteps=nsteps,
+                                                                 generate_direction=ultranest.stepsampler.generate_mixture_random_direction,
+                                                                 # adaptive_nsteps=False,
+                                                                 # max_nsteps=40
+                                                                 )
+        sampler.print_results()
+        #sampler.plot_corner()
+
+        tmpstot2 = time.time()-tmpstot1
+        print(' ')
+        print('- - - - - - - - - - - - - - - - - - - - - - - - - - - - - - - - - - - -')
+        print('-> Ultranest  ')
+        print(' ')
+        print('The code spent ' + str(tmpstot2) + ' sec to run.')
+        print(result.summary())
+        print('\n')
+    
+    if global_params.ns_algo == 'dynesty':
+        from dynesty import NestedSampler
+
+        # initialize our nested sampler
+        #sampler = NestedSampler(loglike, ptform, ndim)
+
+    print(' ')
+    print('-> Voilà, on est prêt')
+
+    return 
+
+# ----------------------------------------------------------------------------------------------------------------------
+
+
+if __name__ == '__main__':
+    from ForMoSA.main_utilities import GlobFile
+
+    # USER configuration path
+    print()
+    print('- - - - - - - - - - - - - - - - - - - - - - - - - - - - - - - - - - - -')
+    print('-> Configuration of environment')
+    print('Where is your configuration file?')
+    config_file_path = input()
+    print()
+
+    # CONFIG_FILE reading and defining global parameters
+    global_params = GlobFile(config_file_path)  # To access any param.: global_params.parameter_name
+    print()
+    print('- - - - - - - - - - - - - - - - - - - - - - - - - - - - - - - - - - - -')
+    print('-> Nested sampling')
+    print()
+    launch_nested_sampling(global_params)
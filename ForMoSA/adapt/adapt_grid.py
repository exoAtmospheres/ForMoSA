from __future__ import print_function, division
import numpy as np
import xarray as xr
import time
import os

from adapt.extraction_functions import adapt_model, decoupe


# ----------------------------------------------------------------------------------------------------------------------


def adapt_grid(global_params, wav_obs_spec, wav_obs_phot, obs_name='', indobs=0):
    """
    Adapt the synthetic spectra of a grid to make them comparable with the data.
    
    Args:
        global_params (object): Class containing each parameter
        wav_obs_spec   (array): Merged wavelength grid of the data
        wav_obs_phot   (array): Wavelengths of the photometry points
        obs_name         (str): Name of the current observation looping (only relevant in MOSAIC, else set to '')
        indobs           (int): Index of the current observation looping (only relevant in MOSAIC, else set to 0)
    Returns:
        None

    Author: Simon Petrus / Adapted: Matthieu Ravet & Paulina Palma-Bifani
    """

    ds = xr.open_dataset(global_params.model_path, decode_cf=False, engine="netcdf4")
    wav_mod_nativ = ds["wavelength"].values
    grid = ds['grid']
    attr = ds.attrs
    grid_np = grid.to_numpy()
    

    if global_params.continuum_sub != 'NA':
        for w_ind, wav_for_cont in enumerate(global_params.wav_for_continuum.split('/')):
            wav_mod_for_cont_ind = np.where((float(wav_for_cont.split(',')[0]) < wav_mod_nativ) &
                                            (wav_mod_nativ < float(wav_for_cont.split(',')[1])))
            if w_ind == 0:
                wav_mod_for_cont = wav_mod_nativ[wav_mod_for_cont_ind]
            else:
                wav_mod_for_cont = np.concatenate((wav_mod_for_cont, wav_mod_nativ[wav_mod_for_cont_ind]))
                
        wav_reso = min(wav_mod_for_cont)
        n = 0
        while wav_reso < max(wav_mod_for_cont):
            last_wav_reso = wav_reso
            wav_reso += wav_reso / float(global_params.continuum_sub)
            n += 1
            
        wav_min = min(wav_mod_for_cont)
        wav_reso_tab = np.logspace(np.log10(wav_min), np.log10(last_wav_reso), num = n)
    else:
        wav_reso_tab = []

    
    if len(attr['par']) == 2:
        grid_new_np = np.full((len(wav_obs_spec),
                               len(grid["par1"].values),
                               len(grid["par2"].values)), np.nan)
        grid_phot_new_np = np.full((len(wav_obs_phot),
                                    len(grid["par1"].values),
                                    len(grid["par2"].values)), np.nan)
        tot_par = len(grid["par1"].values) * len(grid["par2"].values)
    if len(attr['par']) == 3:
        grid_new_np = np.full((len(wav_obs_spec),
                               len(grid["par1"].values),
                               len(grid["par2"].values),
                               len(grid["par3"].values)), np.nan)
        grid_phot_new_np = np.full((len(wav_obs_phot),
                                    len(grid["par1"].values),
                                    len(grid["par2"].values),
                                    len(grid["par3"].values)), np.nan)
        tot_par = len(grid["par1"].values) * len(grid["par2"].values) * len(grid["par3"].values)
    if len(attr['par']) == 4:
        grid_new_np = np.full((len(wav_obs_spec),
                               len(grid["par1"].values),
                               len(grid["par2"].values),
                               len(grid["par3"].values),
                               len(grid["par4"].values)), np.nan)
        grid_phot_new_np = np.full((len(wav_obs_phot),
                                    len(grid["par1"].values),
                                    len(grid["par2"].values),
                                    len(grid["par3"].values),
                                    len(grid["par4"].values)), np.nan)
        tot_par = len(grid["par1"].values) * len(grid["par2"].values) * len(grid["par3"].values) * len(grid["par4"].values)
    if len(attr['par']) == 5:
        grid_new_np = np.full((len(wav_obs_spec),
                               len(grid["par1"].values),
                               len(grid["par2"].values),
                               len(grid["par3"].values),
                               len(grid["par4"].values),
                               len(grid["par5"].values)), np.nan)
        grid_phot_new_np = np.full((len(wav_obs_phot),
                                    len(grid["par1"].values),
                                    len(grid["par2"].values),
                                    len(grid["par3"].values),
                                    len(grid["par4"].values),
                                    len(grid["par5"].values)), np.nan)
        tot_par = len(grid["par1"].values) * len(grid["par2"].values) * len(grid["par3"].values) * len(grid["par4"].values) * len(grid["par5"].values)
    i_tot = 1
    follow_print_title = ''
    for par_t in attr['title']:
        follow_print_title += par_t + ' \t- \t'
    for p1_i, p1 in enumerate(grid['par1'].values):
        for p2_i, p2 in enumerate(grid['par2'].values):
            if len(attr['par']) > 2:
                for p3_i, p3 in enumerate(grid['par3'].values):
                    if len(attr['par']) > 3:
                        for p4_i, p4 in enumerate(grid['par4'].values):
                            if len(attr['par']) > 4:
                                for p5_i, p5 in enumerate(grid['par5'].values):
                                    time1 = time.time()
                                    model_to_adapt = grid_np[:, p1_i, p2_i, p3_i, p4_i, p5_i]
                                    nan_mod_ind = ~np.isnan(model_to_adapt)
                                    if len(np.where(nan_mod_ind is False)[0]) == 0:
                                        flx_mod_extract, mod_pho = adapt_model(global_params, wav_mod_nativ, wav_reso_tab,
                                                                               model_to_adapt, attr['res'], obs_name=obs_name, indobs=indobs)
                                        grid_new_np[:, p1_i, p2_i, p3_i, p4_i, p5_i] = flx_mod_extract
                                        grid_phot_new_np[:, p1_i, p2_i, p3_i, p4_i, p5_i] = mod_pho
                                    else:

                                        print('The extraction of the model : '+attr['title'][0]+'=' + str(p1) +
                                              ', '+attr['title'][1]+'=' + str(p2) +
                                              ', '+attr['title'][2]+'=' + str(p3) +
                                              ', '+attr['title'][3]+'=' + str(p4) +
                                              ', '+attr['title'][4]+'=' + str(p5) +
                                              '   failed')
                                    print(str(p1_i + 1) + '/' + str(len(grid['par1'].values)) + ' \t- \t' +
                                          str(p2_i + 1) + '/' + str(len(grid['par2'].values)) + ' \t- \t' +
                                          str(p3_i + 1) + '/' + str(len(grid['par3'].values)) + ' \t- \t' +
                                          str(p4_i + 1) + '/' + str(len(grid['par4'].values)) + ' \t- \t' +
                                          str(p5_i + 1) + '/' + str(len(grid['par5'].values)) + ' \t- \t' +
                                          '      Estimated time : ' + str(int(decoupe((tot_par - i_tot) *
                                                                                      (time.time() - time1))[0])) + 
                                          'h : ' + str(int(decoupe((tot_par - i_tot) * (time.time() - time1))[1])) + 
                                          'm : ' + str(int(decoupe((tot_par - i_tot) * (time.time() - time1))[2])) + 
                                          's')
                                    line_up = '\033[1A'
                                    line_clear = '\x1b[2K'
                                    print(line_up, end=line_clear)
                                    i_tot += 1
                            else:
                                time1 = time.time()
                                model_to_adapt = grid_np[:, p1_i, p2_i, p3_i, p4_i]
                                nan_mod_ind = ~np.isnan(model_to_adapt)
                                if len(np.where(nan_mod_ind is False)[0]) == 0:
                                    flx_mod_extract, mod_pho = adapt_model(global_params, wav_mod_nativ, wav_reso_tab, model_to_adapt, attr['res'], obs_name=obs_name,
                                                                           indobs=indobs)
                                    
                                    grid_new_np[:, p1_i, p2_i, p3_i, p4_i] = flx_mod_extract
                                    grid_phot_new_np[:, p1_i, p2_i, p3_i, p4_i] = mod_pho
                                else:

                                    print('The extraction of the model : ' + attr['title'][0] + '=' + str(p1) +
                                          ', ' + attr['title'][1] + '=' + str(p2) +
                                          ', ' + attr['title'][2] + '=' + str(p3) +
                                          ', ' + attr['title'][3] + '=' + str(p4) +
                                          '   failed')
                                print(str(p1_i + 1) + '/' + str(len(grid['par1'].values)) + ' \t- \t' +
                                      str(p2_i + 1) + '/' + str(len(grid['par2'].values)) + ' \t- \t' +
                                      str(p3_i + 1) + '/' + str(len(grid['par3'].values)) + ' \t- \t' +
                                      str(p4_i + 1) + '/' + str(len(grid['par4'].values)) + ' \t- \t' +
                                      '      Estimated time : ' + str(int(decoupe((tot_par - i_tot) *
                                                                                  (time.time() - time1))[0]))
                                      + 'h : ' + str(int(decoupe((tot_par - i_tot) *
                                                                 (time.time() - time1))[1]))
                                      + 'm : ' + str(int(decoupe((tot_par - i_tot) *
                                                                 (time.time() - time1))[2]))
                                      + 's')
                                line_up = '\033[1A'
                                line_clear = '\x1b[2K'
                                print(line_up, end=line_clear)
                                i_tot += 1
                    else:
                        time1 = time.time()
                        model_to_adapt = grid_np[:, p1_i, p2_i, p3_i]
                        nan_mod_ind = ~np.isnan(model_to_adapt)
                        if len(np.where(nan_mod_ind is False)[0]) == 0:
                            flx_mod_extract, mod_pho = adapt_model(global_params, wav_mod_nativ, wav_reso_tab, model_to_adapt,
                                                                   attr['res'], obs_name=obs_name, indobs=indobs)

                            grid_new_np[:, p1_i, p2_i, p3_i] = flx_mod_extract
                            grid_phot_new_np[:, p1_i, p2_i, p3_i] = mod_pho
                        else:

                            print('The extraction of the model : ' + attr['title'][0] + '=' + str(p1) +
                                  ', ' + attr['title'][1] + '=' + str(p2) +
                                  ', ' + attr['title'][2] + '=' + str(p3) +
                                  '   failed')
                        print(str(p1_i + 1) + '/' + str(len(grid['par1'].values)) + ' \t- \t' +
                              str(p2_i + 1) + '/' + str(len(grid['par2'].values)) + ' \t- \t' +
                              str(p3_i + 1) + '/' + str(len(grid['par3'].values)) + ' \t- \t' +
                              '      Estimated time : ' + str(int(decoupe((tot_par - i_tot) *
                                                                          (time.time() - time1))[0]))
                              + 'h : ' + str(int(decoupe((tot_par - i_tot) *
                                                         (time.time() - time1))[1]))
                              + 'm : ' + str(int(decoupe((tot_par - i_tot) *
                                                         (time.time() - time1))[2]))
                              + 's')
                        line_up = '\033[1A'
                        line_clear = '\x1b[2K'
                        print(line_up, end=line_clear)
                        i_tot += 1
            else:
                time1 = time.time()
                model_to_adapt = grid_np[:, p1_i, p2_i]
                nan_mod_ind = ~np.isnan(model_to_adapt)
                if len(np.where(nan_mod_ind is False)[0]) == 0:
                    flx_mod_extract, mod_pho = adapt_model(global_params, wav_mod_nativ, wav_reso_tab, model_to_adapt, attr['res'], obs_name=obs_name, indobs=indobs)
                    grid_new_np[:, p1_i, p2_i] = flx_mod_extract
                    grid_phot_new_np[:, p1_i, p2_i] = mod_pho
                else:

                    print('The extraction of the model : ' + attr['title'][0] + '=' + str(p1) +
                          ', ' + attr['title'][1] + '=' + str(p2) +
                          '   failed')
                print(str(p1_i + 1) + '/' + str(len(grid['par1'].values)) + ' \t- \t' +
                      str(p2_i + 1) + '/' + str(len(grid['par2'].values)) + ' \t- \t' +
                      '      Estimated time : ' + str(int(decoupe((tot_par - i_tot) *
                                                                  (time.time() - time1))[0]))
                      + 'h : ' + str(int(decoupe((tot_par - i_tot) *
                                                 (time.time() - time1))[1]))
                      + 'm : ' + str(int(decoupe((tot_par - i_tot) *
                                                 (time.time() - time1))[2]))
                      + 's')
                line_up = '\033[1A'
                line_clear = '\x1b[2K'
                print(line_up, end=line_clear)
                i_tot += 1

    if len(attr['par']) == 2:
        ds_new = xr.Dataset(data_vars=dict(grid=(["wavelength", "par1", "par2"], grid_new_np)),
                            coords={"wavelength": wav_obs_spec,
                                    "par1": grid["par1"].values,
                                    "par2": grid["par2"].values},
                            attrs=attr)
        ds_new_phot = xr.Dataset(data_vars=dict(grid=(["wavelength", "par1", "par2"], grid_phot_new_np)),
                                 coords={"wavelength": wav_obs_phot,
                                         "par1": grid["par1"].values,
                                         "par2": grid["par2"].values},
                                 attrs=attr)
    if len(attr['par']) == 3:
        ds_new = xr.Dataset(data_vars=dict(grid=(["wavelength", "par1", "par2", "par3"], grid_new_np)),
                            coords={"wavelength": wav_obs_spec,
                                    "par1": grid["par1"].values,
                                    "par2": grid["par2"].values,
                                    "par3": grid["par3"].values},
                            attrs=attr)
        ds_new_phot = xr.Dataset(data_vars=dict(grid=(["wavelength", "par1", "par2", "par3"], grid_phot_new_np)),
                                 coords={"wavelength": wav_obs_phot,
                                         "par1": grid["par1"].values,
                                         "par2": grid["par2"].values,
                                         "par3": grid["par3"].values},
                                 attrs=attr)
    if len(attr['par']) == 4:
        ds_new = xr.Dataset(data_vars=dict(grid=(["wavelength", "par1", "par2", "par3", "par4"], grid_new_np)),
                            coords={"wavelength": wav_obs_spec,
                                    "par1": grid["par1"].values,
                                    "par2": grid["par2"].values,
                                    "par3": grid["par3"].values,
                                    "par4": grid["par4"].values},
                            attrs=attr)
        ds_new_phot = xr.Dataset(data_vars=dict(grid=(["wavelength", "par1", "par2", "par3", "par4"], 
                                                      grid_phot_new_np)),
                                 coords={"wavelength": wav_obs_phot,
                                         "par1": grid["par1"].values,
                                         "par2": grid["par2"].values,
                                         "par3": grid["par3"].values,
                                         "par4": grid["par4"].values},
                                 attrs=attr)

    if len(attr['par']) == 5:
        ds_new = xr.Dataset(data_vars=dict(grid=(["wavelength", "par1", "par2", "par3", "par4", "par5"], grid_new_np)),
                            coords={"wavelength": wav_obs_spec,
                                    "par1": grid["par1"].values,
                                    "par2": grid["par2"].values,
                                    "par3": grid["par3"].values,
                                    "par4": grid["par4"].values,
                                    "par5": grid["par5"].values},
                            attrs=attr)
        ds_new_phot = xr.Dataset(data_vars=dict(grid=(["wavelength", "par1", "par2", "par3", "par4", "par5"], 
                                                      grid_phot_new_np)),
                                 coords={"wavelength": wav_obs_phot,
                                         "par1": grid["par1"].values,
                                         "par2": grid["par2"].values,
                                         "par3": grid["par3"].values,
                                         "par4": grid["par4"].values,
                                         "par5": grid["par5"].values},
                                 attrs=attr)
    print()
    print('- - - - - - - - - - - - - - - - - - - - - - - - - - - - - - - - - - - -')
    print('-> The possible holes in the grid are interpolated: ')
    print()
    for key_ind, key in enumerate(attr['key']):
        print(str(key_ind+1) + '/' + str(len(attr['key'])))
        ds_new = ds_new.interpolate_na(dim=key, method="linear", fill_value="extrapolate", limit=None,
                                       max_gap=None)
        ds_new_phot = ds_new_phot.interpolate_na(dim=key, method="linear", fill_value="extrapolate", limit=None,
                                                 max_gap=None)
 
    # Change paths if the MOSAIC mod is activated
    if global_params.observation_format == 'MOSAIC':
        ds_new.to_netcdf(os.path.join(global_params.adapt_store_path, f'adapted_grid_merge_{global_params.grid_name}_{obs_name}_nonan.nc'),
                        format='NETCDF4',
                        engine='netcdf4',
                        mode='w')
        ds_new_phot.to_netcdf(os.path.join(global_params.adapt_store_path, f'adapted_grid_phot_{global_params.grid_name}_{obs_name}_nonan.nc'),
                            format='NETCDF4',
                            engine='netcdf4',
                            mode='w')
    else:
        ds_new.to_netcdf(global_params.adapt_store_path + '/adapted_grid_merge_' + global_params.grid_name + '_nonan.nc',
                        format='NETCDF4',
                        engine='netcdf4',
                        mode='w')
        ds_new_phot.to_netcdf(global_params.adapt_store_path + '/adapted_grid_phot_' + global_params.grid_name + '_nonan.nc',
                            format='NETCDF4',
                            engine='netcdf4',
                            mode='w')        

<<<<<<< HEAD
    print('-> The possible holes have been interpolated.')
=======
    print()
    print('The possible holes have been interpolated!')
>>>>>>> 1adede7a

    return None
<|MERGE_RESOLUTION|>--- conflicted
+++ resolved
@@ -1,330 +1,325 @@
-from __future__ import print_function, division
-import numpy as np
-import xarray as xr
-import time
-import os
-
-from adapt.extraction_functions import adapt_model, decoupe
-
-
-# ----------------------------------------------------------------------------------------------------------------------
-
-
-def adapt_grid(global_params, wav_obs_spec, wav_obs_phot, obs_name='', indobs=0):
-    """
-    Adapt the synthetic spectra of a grid to make them comparable with the data.
-    
-    Args:
-        global_params (object): Class containing each parameter
-        wav_obs_spec   (array): Merged wavelength grid of the data
-        wav_obs_phot   (array): Wavelengths of the photometry points
-        obs_name         (str): Name of the current observation looping (only relevant in MOSAIC, else set to '')
-        indobs           (int): Index of the current observation looping (only relevant in MOSAIC, else set to 0)
-    Returns:
-        None
-
-    Author: Simon Petrus / Adapted: Matthieu Ravet & Paulina Palma-Bifani
-    """
-
-    ds = xr.open_dataset(global_params.model_path, decode_cf=False, engine="netcdf4")
-    wav_mod_nativ = ds["wavelength"].values
-    grid = ds['grid']
-    attr = ds.attrs
-    grid_np = grid.to_numpy()
-    
-
-    if global_params.continuum_sub != 'NA':
-        for w_ind, wav_for_cont in enumerate(global_params.wav_for_continuum.split('/')):
-            wav_mod_for_cont_ind = np.where((float(wav_for_cont.split(',')[0]) < wav_mod_nativ) &
-                                            (wav_mod_nativ < float(wav_for_cont.split(',')[1])))
-            if w_ind == 0:
-                wav_mod_for_cont = wav_mod_nativ[wav_mod_for_cont_ind]
-            else:
-                wav_mod_for_cont = np.concatenate((wav_mod_for_cont, wav_mod_nativ[wav_mod_for_cont_ind]))
-                
-        wav_reso = min(wav_mod_for_cont)
-        n = 0
-        while wav_reso < max(wav_mod_for_cont):
-            last_wav_reso = wav_reso
-            wav_reso += wav_reso / float(global_params.continuum_sub)
-            n += 1
-            
-        wav_min = min(wav_mod_for_cont)
-        wav_reso_tab = np.logspace(np.log10(wav_min), np.log10(last_wav_reso), num = n)
-    else:
-        wav_reso_tab = []
-
-    
-    if len(attr['par']) == 2:
-        grid_new_np = np.full((len(wav_obs_spec),
-                               len(grid["par1"].values),
-                               len(grid["par2"].values)), np.nan)
-        grid_phot_new_np = np.full((len(wav_obs_phot),
-                                    len(grid["par1"].values),
-                                    len(grid["par2"].values)), np.nan)
-        tot_par = len(grid["par1"].values) * len(grid["par2"].values)
-    if len(attr['par']) == 3:
-        grid_new_np = np.full((len(wav_obs_spec),
-                               len(grid["par1"].values),
-                               len(grid["par2"].values),
-                               len(grid["par3"].values)), np.nan)
-        grid_phot_new_np = np.full((len(wav_obs_phot),
-                                    len(grid["par1"].values),
-                                    len(grid["par2"].values),
-                                    len(grid["par3"].values)), np.nan)
-        tot_par = len(grid["par1"].values) * len(grid["par2"].values) * len(grid["par3"].values)
-    if len(attr['par']) == 4:
-        grid_new_np = np.full((len(wav_obs_spec),
-                               len(grid["par1"].values),
-                               len(grid["par2"].values),
-                               len(grid["par3"].values),
-                               len(grid["par4"].values)), np.nan)
-        grid_phot_new_np = np.full((len(wav_obs_phot),
-                                    len(grid["par1"].values),
-                                    len(grid["par2"].values),
-                                    len(grid["par3"].values),
-                                    len(grid["par4"].values)), np.nan)
-        tot_par = len(grid["par1"].values) * len(grid["par2"].values) * len(grid["par3"].values) * len(grid["par4"].values)
-    if len(attr['par']) == 5:
-        grid_new_np = np.full((len(wav_obs_spec),
-                               len(grid["par1"].values),
-                               len(grid["par2"].values),
-                               len(grid["par3"].values),
-                               len(grid["par4"].values),
-                               len(grid["par5"].values)), np.nan)
-        grid_phot_new_np = np.full((len(wav_obs_phot),
-                                    len(grid["par1"].values),
-                                    len(grid["par2"].values),
-                                    len(grid["par3"].values),
-                                    len(grid["par4"].values),
-                                    len(grid["par5"].values)), np.nan)
-        tot_par = len(grid["par1"].values) * len(grid["par2"].values) * len(grid["par3"].values) * len(grid["par4"].values) * len(grid["par5"].values)
-    i_tot = 1
-    follow_print_title = ''
-    for par_t in attr['title']:
-        follow_print_title += par_t + ' \t- \t'
-    for p1_i, p1 in enumerate(grid['par1'].values):
-        for p2_i, p2 in enumerate(grid['par2'].values):
-            if len(attr['par']) > 2:
-                for p3_i, p3 in enumerate(grid['par3'].values):
-                    if len(attr['par']) > 3:
-                        for p4_i, p4 in enumerate(grid['par4'].values):
-                            if len(attr['par']) > 4:
-                                for p5_i, p5 in enumerate(grid['par5'].values):
-                                    time1 = time.time()
-                                    model_to_adapt = grid_np[:, p1_i, p2_i, p3_i, p4_i, p5_i]
-                                    nan_mod_ind = ~np.isnan(model_to_adapt)
-                                    if len(np.where(nan_mod_ind is False)[0]) == 0:
-                                        flx_mod_extract, mod_pho = adapt_model(global_params, wav_mod_nativ, wav_reso_tab,
-                                                                               model_to_adapt, attr['res'], obs_name=obs_name, indobs=indobs)
-                                        grid_new_np[:, p1_i, p2_i, p3_i, p4_i, p5_i] = flx_mod_extract
-                                        grid_phot_new_np[:, p1_i, p2_i, p3_i, p4_i, p5_i] = mod_pho
-                                    else:
-
-                                        print('The extraction of the model : '+attr['title'][0]+'=' + str(p1) +
-                                              ', '+attr['title'][1]+'=' + str(p2) +
-                                              ', '+attr['title'][2]+'=' + str(p3) +
-                                              ', '+attr['title'][3]+'=' + str(p4) +
-                                              ', '+attr['title'][4]+'=' + str(p5) +
-                                              '   failed')
-                                    print(str(p1_i + 1) + '/' + str(len(grid['par1'].values)) + ' \t- \t' +
-                                          str(p2_i + 1) + '/' + str(len(grid['par2'].values)) + ' \t- \t' +
-                                          str(p3_i + 1) + '/' + str(len(grid['par3'].values)) + ' \t- \t' +
-                                          str(p4_i + 1) + '/' + str(len(grid['par4'].values)) + ' \t- \t' +
-                                          str(p5_i + 1) + '/' + str(len(grid['par5'].values)) + ' \t- \t' +
-                                          '      Estimated time : ' + str(int(decoupe((tot_par - i_tot) *
-                                                                                      (time.time() - time1))[0])) + 
-                                          'h : ' + str(int(decoupe((tot_par - i_tot) * (time.time() - time1))[1])) + 
-                                          'm : ' + str(int(decoupe((tot_par - i_tot) * (time.time() - time1))[2])) + 
-                                          's')
-                                    line_up = '\033[1A'
-                                    line_clear = '\x1b[2K'
-                                    print(line_up, end=line_clear)
-                                    i_tot += 1
-                            else:
-                                time1 = time.time()
-                                model_to_adapt = grid_np[:, p1_i, p2_i, p3_i, p4_i]
-                                nan_mod_ind = ~np.isnan(model_to_adapt)
-                                if len(np.where(nan_mod_ind is False)[0]) == 0:
-                                    flx_mod_extract, mod_pho = adapt_model(global_params, wav_mod_nativ, wav_reso_tab, model_to_adapt, attr['res'], obs_name=obs_name,
-                                                                           indobs=indobs)
-                                    
-                                    grid_new_np[:, p1_i, p2_i, p3_i, p4_i] = flx_mod_extract
-                                    grid_phot_new_np[:, p1_i, p2_i, p3_i, p4_i] = mod_pho
-                                else:
-
-                                    print('The extraction of the model : ' + attr['title'][0] + '=' + str(p1) +
-                                          ', ' + attr['title'][1] + '=' + str(p2) +
-                                          ', ' + attr['title'][2] + '=' + str(p3) +
-                                          ', ' + attr['title'][3] + '=' + str(p4) +
-                                          '   failed')
-                                print(str(p1_i + 1) + '/' + str(len(grid['par1'].values)) + ' \t- \t' +
-                                      str(p2_i + 1) + '/' + str(len(grid['par2'].values)) + ' \t- \t' +
-                                      str(p3_i + 1) + '/' + str(len(grid['par3'].values)) + ' \t- \t' +
-                                      str(p4_i + 1) + '/' + str(len(grid['par4'].values)) + ' \t- \t' +
-                                      '      Estimated time : ' + str(int(decoupe((tot_par - i_tot) *
-                                                                                  (time.time() - time1))[0]))
-                                      + 'h : ' + str(int(decoupe((tot_par - i_tot) *
-                                                                 (time.time() - time1))[1]))
-                                      + 'm : ' + str(int(decoupe((tot_par - i_tot) *
-                                                                 (time.time() - time1))[2]))
-                                      + 's')
-                                line_up = '\033[1A'
-                                line_clear = '\x1b[2K'
-                                print(line_up, end=line_clear)
-                                i_tot += 1
-                    else:
-                        time1 = time.time()
-                        model_to_adapt = grid_np[:, p1_i, p2_i, p3_i]
-                        nan_mod_ind = ~np.isnan(model_to_adapt)
-                        if len(np.where(nan_mod_ind is False)[0]) == 0:
-                            flx_mod_extract, mod_pho = adapt_model(global_params, wav_mod_nativ, wav_reso_tab, model_to_adapt,
-                                                                   attr['res'], obs_name=obs_name, indobs=indobs)
-
-                            grid_new_np[:, p1_i, p2_i, p3_i] = flx_mod_extract
-                            grid_phot_new_np[:, p1_i, p2_i, p3_i] = mod_pho
-                        else:
-
-                            print('The extraction of the model : ' + attr['title'][0] + '=' + str(p1) +
-                                  ', ' + attr['title'][1] + '=' + str(p2) +
-                                  ', ' + attr['title'][2] + '=' + str(p3) +
-                                  '   failed')
-                        print(str(p1_i + 1) + '/' + str(len(grid['par1'].values)) + ' \t- \t' +
-                              str(p2_i + 1) + '/' + str(len(grid['par2'].values)) + ' \t- \t' +
-                              str(p3_i + 1) + '/' + str(len(grid['par3'].values)) + ' \t- \t' +
-                              '      Estimated time : ' + str(int(decoupe((tot_par - i_tot) *
-                                                                          (time.time() - time1))[0]))
-                              + 'h : ' + str(int(decoupe((tot_par - i_tot) *
-                                                         (time.time() - time1))[1]))
-                              + 'm : ' + str(int(decoupe((tot_par - i_tot) *
-                                                         (time.time() - time1))[2]))
-                              + 's')
-                        line_up = '\033[1A'
-                        line_clear = '\x1b[2K'
-                        print(line_up, end=line_clear)
-                        i_tot += 1
-            else:
-                time1 = time.time()
-                model_to_adapt = grid_np[:, p1_i, p2_i]
-                nan_mod_ind = ~np.isnan(model_to_adapt)
-                if len(np.where(nan_mod_ind is False)[0]) == 0:
-                    flx_mod_extract, mod_pho = adapt_model(global_params, wav_mod_nativ, wav_reso_tab, model_to_adapt, attr['res'], obs_name=obs_name, indobs=indobs)
-                    grid_new_np[:, p1_i, p2_i] = flx_mod_extract
-                    grid_phot_new_np[:, p1_i, p2_i] = mod_pho
-                else:
-
-                    print('The extraction of the model : ' + attr['title'][0] + '=' + str(p1) +
-                          ', ' + attr['title'][1] + '=' + str(p2) +
-                          '   failed')
-                print(str(p1_i + 1) + '/' + str(len(grid['par1'].values)) + ' \t- \t' +
-                      str(p2_i + 1) + '/' + str(len(grid['par2'].values)) + ' \t- \t' +
-                      '      Estimated time : ' + str(int(decoupe((tot_par - i_tot) *
-                                                                  (time.time() - time1))[0]))
-                      + 'h : ' + str(int(decoupe((tot_par - i_tot) *
-                                                 (time.time() - time1))[1]))
-                      + 'm : ' + str(int(decoupe((tot_par - i_tot) *
-                                                 (time.time() - time1))[2]))
-                      + 's')
-                line_up = '\033[1A'
-                line_clear = '\x1b[2K'
-                print(line_up, end=line_clear)
-                i_tot += 1
-
-    if len(attr['par']) == 2:
-        ds_new = xr.Dataset(data_vars=dict(grid=(["wavelength", "par1", "par2"], grid_new_np)),
-                            coords={"wavelength": wav_obs_spec,
-                                    "par1": grid["par1"].values,
-                                    "par2": grid["par2"].values},
-                            attrs=attr)
-        ds_new_phot = xr.Dataset(data_vars=dict(grid=(["wavelength", "par1", "par2"], grid_phot_new_np)),
-                                 coords={"wavelength": wav_obs_phot,
-                                         "par1": grid["par1"].values,
-                                         "par2": grid["par2"].values},
-                                 attrs=attr)
-    if len(attr['par']) == 3:
-        ds_new = xr.Dataset(data_vars=dict(grid=(["wavelength", "par1", "par2", "par3"], grid_new_np)),
-                            coords={"wavelength": wav_obs_spec,
-                                    "par1": grid["par1"].values,
-                                    "par2": grid["par2"].values,
-                                    "par3": grid["par3"].values},
-                            attrs=attr)
-        ds_new_phot = xr.Dataset(data_vars=dict(grid=(["wavelength", "par1", "par2", "par3"], grid_phot_new_np)),
-                                 coords={"wavelength": wav_obs_phot,
-                                         "par1": grid["par1"].values,
-                                         "par2": grid["par2"].values,
-                                         "par3": grid["par3"].values},
-                                 attrs=attr)
-    if len(attr['par']) == 4:
-        ds_new = xr.Dataset(data_vars=dict(grid=(["wavelength", "par1", "par2", "par3", "par4"], grid_new_np)),
-                            coords={"wavelength": wav_obs_spec,
-                                    "par1": grid["par1"].values,
-                                    "par2": grid["par2"].values,
-                                    "par3": grid["par3"].values,
-                                    "par4": grid["par4"].values},
-                            attrs=attr)
-        ds_new_phot = xr.Dataset(data_vars=dict(grid=(["wavelength", "par1", "par2", "par3", "par4"], 
-                                                      grid_phot_new_np)),
-                                 coords={"wavelength": wav_obs_phot,
-                                         "par1": grid["par1"].values,
-                                         "par2": grid["par2"].values,
-                                         "par3": grid["par3"].values,
-                                         "par4": grid["par4"].values},
-                                 attrs=attr)
-
-    if len(attr['par']) == 5:
-        ds_new = xr.Dataset(data_vars=dict(grid=(["wavelength", "par1", "par2", "par3", "par4", "par5"], grid_new_np)),
-                            coords={"wavelength": wav_obs_spec,
-                                    "par1": grid["par1"].values,
-                                    "par2": grid["par2"].values,
-                                    "par3": grid["par3"].values,
-                                    "par4": grid["par4"].values,
-                                    "par5": grid["par5"].values},
-                            attrs=attr)
-        ds_new_phot = xr.Dataset(data_vars=dict(grid=(["wavelength", "par1", "par2", "par3", "par4", "par5"], 
-                                                      grid_phot_new_np)),
-                                 coords={"wavelength": wav_obs_phot,
-                                         "par1": grid["par1"].values,
-                                         "par2": grid["par2"].values,
-                                         "par3": grid["par3"].values,
-                                         "par4": grid["par4"].values,
-                                         "par5": grid["par5"].values},
-                                 attrs=attr)
-    print()
-    print('- - - - - - - - - - - - - - - - - - - - - - - - - - - - - - - - - - - -')
-    print('-> The possible holes in the grid are interpolated: ')
-    print()
-    for key_ind, key in enumerate(attr['key']):
-        print(str(key_ind+1) + '/' + str(len(attr['key'])))
-        ds_new = ds_new.interpolate_na(dim=key, method="linear", fill_value="extrapolate", limit=None,
-                                       max_gap=None)
-        ds_new_phot = ds_new_phot.interpolate_na(dim=key, method="linear", fill_value="extrapolate", limit=None,
-                                                 max_gap=None)
- 
-    # Change paths if the MOSAIC mod is activated
-    if global_params.observation_format == 'MOSAIC':
-        ds_new.to_netcdf(os.path.join(global_params.adapt_store_path, f'adapted_grid_merge_{global_params.grid_name}_{obs_name}_nonan.nc'),
-                        format='NETCDF4',
-                        engine='netcdf4',
-                        mode='w')
-        ds_new_phot.to_netcdf(os.path.join(global_params.adapt_store_path, f'adapted_grid_phot_{global_params.grid_name}_{obs_name}_nonan.nc'),
-                            format='NETCDF4',
-                            engine='netcdf4',
-                            mode='w')
-    else:
-        ds_new.to_netcdf(global_params.adapt_store_path + '/adapted_grid_merge_' + global_params.grid_name + '_nonan.nc',
-                        format='NETCDF4',
-                        engine='netcdf4',
-                        mode='w')
-        ds_new_phot.to_netcdf(global_params.adapt_store_path + '/adapted_grid_phot_' + global_params.grid_name + '_nonan.nc',
-                            format='NETCDF4',
-                            engine='netcdf4',
-                            mode='w')        
-
-<<<<<<< HEAD
-    print('-> The possible holes have been interpolated.')
-=======
-    print()
-    print('The possible holes have been interpolated!')
->>>>>>> 1adede7a
-
-    return None
+from __future__ import print_function, division
+import numpy as np
+import xarray as xr
+import time
+import os
+
+from adapt.extraction_functions import adapt_model, decoupe
+
+
+# ----------------------------------------------------------------------------------------------------------------------
+
+
+def adapt_grid(global_params, wav_obs_spec, wav_obs_phot, obs_name='', indobs=0):
+    """
+    Adapt the synthetic spectra of a grid to make them comparable with the data.
+    
+    Args:
+        global_params (object): Class containing each parameter
+        wav_obs_spec   (array): Merged wavelength grid of the data
+        wav_obs_phot   (array): Wavelengths of the photometry points
+        obs_name         (str): Name of the current observation looping (only relevant in MOSAIC, else set to '')
+        indobs           (int): Index of the current observation looping (only relevant in MOSAIC, else set to 0)
+    Returns:
+        None
+
+    Author: Simon Petrus / Adapted: Matthieu Ravet & Paulina Palma-Bifani
+    """
+
+    ds = xr.open_dataset(global_params.model_path, decode_cf=False, engine="netcdf4")
+    wav_mod_nativ = ds["wavelength"].values
+    grid = ds['grid']
+    attr = ds.attrs
+    grid_np = grid.to_numpy()
+    
+
+    if global_params.continuum_sub != 'NA':
+        for w_ind, wav_for_cont in enumerate(global_params.wav_for_continuum.split('/')):
+            wav_mod_for_cont_ind = np.where((float(wav_for_cont.split(',')[0]) < wav_mod_nativ) &
+                                            (wav_mod_nativ < float(wav_for_cont.split(',')[1])))
+            if w_ind == 0:
+                wav_mod_for_cont = wav_mod_nativ[wav_mod_for_cont_ind]
+            else:
+                wav_mod_for_cont = np.concatenate((wav_mod_for_cont, wav_mod_nativ[wav_mod_for_cont_ind]))
+                
+        wav_reso = min(wav_mod_for_cont)
+        n = 0
+        while wav_reso < max(wav_mod_for_cont):
+            last_wav_reso = wav_reso
+            wav_reso += wav_reso / float(global_params.continuum_sub)
+            n += 1
+            
+        wav_min = min(wav_mod_for_cont)
+        wav_reso_tab = np.logspace(np.log10(wav_min), np.log10(last_wav_reso), num = n)
+    else:
+        wav_reso_tab = []
+
+    
+    if len(attr['par']) == 2:
+        grid_new_np = np.full((len(wav_obs_spec),
+                               len(grid["par1"].values),
+                               len(grid["par2"].values)), np.nan)
+        grid_phot_new_np = np.full((len(wav_obs_phot),
+                                    len(grid["par1"].values),
+                                    len(grid["par2"].values)), np.nan)
+        tot_par = len(grid["par1"].values) * len(grid["par2"].values)
+    if len(attr['par']) == 3:
+        grid_new_np = np.full((len(wav_obs_spec),
+                               len(grid["par1"].values),
+                               len(grid["par2"].values),
+                               len(grid["par3"].values)), np.nan)
+        grid_phot_new_np = np.full((len(wav_obs_phot),
+                                    len(grid["par1"].values),
+                                    len(grid["par2"].values),
+                                    len(grid["par3"].values)), np.nan)
+        tot_par = len(grid["par1"].values) * len(grid["par2"].values) * len(grid["par3"].values)
+    if len(attr['par']) == 4:
+        grid_new_np = np.full((len(wav_obs_spec),
+                               len(grid["par1"].values),
+                               len(grid["par2"].values),
+                               len(grid["par3"].values),
+                               len(grid["par4"].values)), np.nan)
+        grid_phot_new_np = np.full((len(wav_obs_phot),
+                                    len(grid["par1"].values),
+                                    len(grid["par2"].values),
+                                    len(grid["par3"].values),
+                                    len(grid["par4"].values)), np.nan)
+        tot_par = len(grid["par1"].values) * len(grid["par2"].values) * len(grid["par3"].values) * len(grid["par4"].values)
+    if len(attr['par']) == 5:
+        grid_new_np = np.full((len(wav_obs_spec),
+                               len(grid["par1"].values),
+                               len(grid["par2"].values),
+                               len(grid["par3"].values),
+                               len(grid["par4"].values),
+                               len(grid["par5"].values)), np.nan)
+        grid_phot_new_np = np.full((len(wav_obs_phot),
+                                    len(grid["par1"].values),
+                                    len(grid["par2"].values),
+                                    len(grid["par3"].values),
+                                    len(grid["par4"].values),
+                                    len(grid["par5"].values)), np.nan)
+        tot_par = len(grid["par1"].values) * len(grid["par2"].values) * len(grid["par3"].values) * len(grid["par4"].values) * len(grid["par5"].values)
+    i_tot = 1
+    follow_print_title = ''
+    for par_t in attr['title']:
+        follow_print_title += par_t + ' \t- \t'
+    for p1_i, p1 in enumerate(grid['par1'].values):
+        for p2_i, p2 in enumerate(grid['par2'].values):
+            if len(attr['par']) > 2:
+                for p3_i, p3 in enumerate(grid['par3'].values):
+                    if len(attr['par']) > 3:
+                        for p4_i, p4 in enumerate(grid['par4'].values):
+                            if len(attr['par']) > 4:
+                                for p5_i, p5 in enumerate(grid['par5'].values):
+                                    time1 = time.time()
+                                    model_to_adapt = grid_np[:, p1_i, p2_i, p3_i, p4_i, p5_i]
+                                    nan_mod_ind = ~np.isnan(model_to_adapt)
+                                    if len(np.where(nan_mod_ind is False)[0]) == 0:
+                                        flx_mod_extract, mod_pho = adapt_model(global_params, wav_mod_nativ, wav_reso_tab,
+                                                                               model_to_adapt, attr['res'], obs_name=obs_name, indobs=indobs)
+                                        grid_new_np[:, p1_i, p2_i, p3_i, p4_i, p5_i] = flx_mod_extract
+                                        grid_phot_new_np[:, p1_i, p2_i, p3_i, p4_i, p5_i] = mod_pho
+                                    else:
+
+                                        print('The extraction of the model : '+attr['title'][0]+'=' + str(p1) +
+                                              ', '+attr['title'][1]+'=' + str(p2) +
+                                              ', '+attr['title'][2]+'=' + str(p3) +
+                                              ', '+attr['title'][3]+'=' + str(p4) +
+                                              ', '+attr['title'][4]+'=' + str(p5) +
+                                              '   failed')
+                                    print(str(p1_i + 1) + '/' + str(len(grid['par1'].values)) + ' \t- \t' +
+                                          str(p2_i + 1) + '/' + str(len(grid['par2'].values)) + ' \t- \t' +
+                                          str(p3_i + 1) + '/' + str(len(grid['par3'].values)) + ' \t- \t' +
+                                          str(p4_i + 1) + '/' + str(len(grid['par4'].values)) + ' \t- \t' +
+                                          str(p5_i + 1) + '/' + str(len(grid['par5'].values)) + ' \t- \t' +
+                                          '      Estimated time : ' + str(int(decoupe((tot_par - i_tot) *
+                                                                                      (time.time() - time1))[0])) + 
+                                          'h : ' + str(int(decoupe((tot_par - i_tot) * (time.time() - time1))[1])) + 
+                                          'm : ' + str(int(decoupe((tot_par - i_tot) * (time.time() - time1))[2])) + 
+                                          's')
+                                    line_up = '\033[1A'
+                                    line_clear = '\x1b[2K'
+                                    print(line_up, end=line_clear)
+                                    i_tot += 1
+                            else:
+                                time1 = time.time()
+                                model_to_adapt = grid_np[:, p1_i, p2_i, p3_i, p4_i]
+                                nan_mod_ind = ~np.isnan(model_to_adapt)
+                                if len(np.where(nan_mod_ind is False)[0]) == 0:
+                                    flx_mod_extract, mod_pho = adapt_model(global_params, wav_mod_nativ, wav_reso_tab, model_to_adapt, attr['res'], obs_name=obs_name,
+                                                                           indobs=indobs)
+                                    
+                                    grid_new_np[:, p1_i, p2_i, p3_i, p4_i] = flx_mod_extract
+                                    grid_phot_new_np[:, p1_i, p2_i, p3_i, p4_i] = mod_pho
+                                else:
+
+                                    print('The extraction of the model : ' + attr['title'][0] + '=' + str(p1) +
+                                          ', ' + attr['title'][1] + '=' + str(p2) +
+                                          ', ' + attr['title'][2] + '=' + str(p3) +
+                                          ', ' + attr['title'][3] + '=' + str(p4) +
+                                          '   failed')
+                                print(str(p1_i + 1) + '/' + str(len(grid['par1'].values)) + ' \t- \t' +
+                                      str(p2_i + 1) + '/' + str(len(grid['par2'].values)) + ' \t- \t' +
+                                      str(p3_i + 1) + '/' + str(len(grid['par3'].values)) + ' \t- \t' +
+                                      str(p4_i + 1) + '/' + str(len(grid['par4'].values)) + ' \t- \t' +
+                                      '      Estimated time : ' + str(int(decoupe((tot_par - i_tot) *
+                                                                                  (time.time() - time1))[0]))
+                                      + 'h : ' + str(int(decoupe((tot_par - i_tot) *
+                                                                 (time.time() - time1))[1]))
+                                      + 'm : ' + str(int(decoupe((tot_par - i_tot) *
+                                                                 (time.time() - time1))[2]))
+                                      + 's')
+                                line_up = '\033[1A'
+                                line_clear = '\x1b[2K'
+                                print(line_up, end=line_clear)
+                                i_tot += 1
+                    else:
+                        time1 = time.time()
+                        model_to_adapt = grid_np[:, p1_i, p2_i, p3_i]
+                        nan_mod_ind = ~np.isnan(model_to_adapt)
+                        if len(np.where(nan_mod_ind is False)[0]) == 0:
+                            flx_mod_extract, mod_pho = adapt_model(global_params, wav_mod_nativ, wav_reso_tab, model_to_adapt,
+                                                                   attr['res'], obs_name=obs_name, indobs=indobs)
+
+                            grid_new_np[:, p1_i, p2_i, p3_i] = flx_mod_extract
+                            grid_phot_new_np[:, p1_i, p2_i, p3_i] = mod_pho
+                        else:
+
+                            print('The extraction of the model : ' + attr['title'][0] + '=' + str(p1) +
+                                  ', ' + attr['title'][1] + '=' + str(p2) +
+                                  ', ' + attr['title'][2] + '=' + str(p3) +
+                                  '   failed')
+                        print(str(p1_i + 1) + '/' + str(len(grid['par1'].values)) + ' \t- \t' +
+                              str(p2_i + 1) + '/' + str(len(grid['par2'].values)) + ' \t- \t' +
+                              str(p3_i + 1) + '/' + str(len(grid['par3'].values)) + ' \t- \t' +
+                              '      Estimated time : ' + str(int(decoupe((tot_par - i_tot) *
+                                                                          (time.time() - time1))[0]))
+                              + 'h : ' + str(int(decoupe((tot_par - i_tot) *
+                                                         (time.time() - time1))[1]))
+                              + 'm : ' + str(int(decoupe((tot_par - i_tot) *
+                                                         (time.time() - time1))[2]))
+                              + 's')
+                        line_up = '\033[1A'
+                        line_clear = '\x1b[2K'
+                        print(line_up, end=line_clear)
+                        i_tot += 1
+            else:
+                time1 = time.time()
+                model_to_adapt = grid_np[:, p1_i, p2_i]
+                nan_mod_ind = ~np.isnan(model_to_adapt)
+                if len(np.where(nan_mod_ind is False)[0]) == 0:
+                    flx_mod_extract, mod_pho = adapt_model(global_params, wav_mod_nativ, wav_reso_tab, model_to_adapt, attr['res'], obs_name=obs_name, indobs=indobs)
+                    grid_new_np[:, p1_i, p2_i] = flx_mod_extract
+                    grid_phot_new_np[:, p1_i, p2_i] = mod_pho
+                else:
+
+                    print('The extraction of the model : ' + attr['title'][0] + '=' + str(p1) +
+                          ', ' + attr['title'][1] + '=' + str(p2) +
+                          '   failed')
+                print(str(p1_i + 1) + '/' + str(len(grid['par1'].values)) + ' \t- \t' +
+                      str(p2_i + 1) + '/' + str(len(grid['par2'].values)) + ' \t- \t' +
+                      '      Estimated time : ' + str(int(decoupe((tot_par - i_tot) *
+                                                                  (time.time() - time1))[0]))
+                      + 'h : ' + str(int(decoupe((tot_par - i_tot) *
+                                                 (time.time() - time1))[1]))
+                      + 'm : ' + str(int(decoupe((tot_par - i_tot) *
+                                                 (time.time() - time1))[2]))
+                      + 's')
+                line_up = '\033[1A'
+                line_clear = '\x1b[2K'
+                print(line_up, end=line_clear)
+                i_tot += 1
+
+    if len(attr['par']) == 2:
+        ds_new = xr.Dataset(data_vars=dict(grid=(["wavelength", "par1", "par2"], grid_new_np)),
+                            coords={"wavelength": wav_obs_spec,
+                                    "par1": grid["par1"].values,
+                                    "par2": grid["par2"].values},
+                            attrs=attr)
+        ds_new_phot = xr.Dataset(data_vars=dict(grid=(["wavelength", "par1", "par2"], grid_phot_new_np)),
+                                 coords={"wavelength": wav_obs_phot,
+                                         "par1": grid["par1"].values,
+                                         "par2": grid["par2"].values},
+                                 attrs=attr)
+    if len(attr['par']) == 3:
+        ds_new = xr.Dataset(data_vars=dict(grid=(["wavelength", "par1", "par2", "par3"], grid_new_np)),
+                            coords={"wavelength": wav_obs_spec,
+                                    "par1": grid["par1"].values,
+                                    "par2": grid["par2"].values,
+                                    "par3": grid["par3"].values},
+                            attrs=attr)
+        ds_new_phot = xr.Dataset(data_vars=dict(grid=(["wavelength", "par1", "par2", "par3"], grid_phot_new_np)),
+                                 coords={"wavelength": wav_obs_phot,
+                                         "par1": grid["par1"].values,
+                                         "par2": grid["par2"].values,
+                                         "par3": grid["par3"].values},
+                                 attrs=attr)
+    if len(attr['par']) == 4:
+        ds_new = xr.Dataset(data_vars=dict(grid=(["wavelength", "par1", "par2", "par3", "par4"], grid_new_np)),
+                            coords={"wavelength": wav_obs_spec,
+                                    "par1": grid["par1"].values,
+                                    "par2": grid["par2"].values,
+                                    "par3": grid["par3"].values,
+                                    "par4": grid["par4"].values},
+                            attrs=attr)
+        ds_new_phot = xr.Dataset(data_vars=dict(grid=(["wavelength", "par1", "par2", "par3", "par4"], 
+                                                      grid_phot_new_np)),
+                                 coords={"wavelength": wav_obs_phot,
+                                         "par1": grid["par1"].values,
+                                         "par2": grid["par2"].values,
+                                         "par3": grid["par3"].values,
+                                         "par4": grid["par4"].values},
+                                 attrs=attr)
+
+    if len(attr['par']) == 5:
+        ds_new = xr.Dataset(data_vars=dict(grid=(["wavelength", "par1", "par2", "par3", "par4", "par5"], grid_new_np)),
+                            coords={"wavelength": wav_obs_spec,
+                                    "par1": grid["par1"].values,
+                                    "par2": grid["par2"].values,
+                                    "par3": grid["par3"].values,
+                                    "par4": grid["par4"].values,
+                                    "par5": grid["par5"].values},
+                            attrs=attr)
+        ds_new_phot = xr.Dataset(data_vars=dict(grid=(["wavelength", "par1", "par2", "par3", "par4", "par5"], 
+                                                      grid_phot_new_np)),
+                                 coords={"wavelength": wav_obs_phot,
+                                         "par1": grid["par1"].values,
+                                         "par2": grid["par2"].values,
+                                         "par3": grid["par3"].values,
+                                         "par4": grid["par4"].values,
+                                         "par5": grid["par5"].values},
+                                 attrs=attr)
+    print()
+    print('- - - - - - - - - - - - - - - - - - - - - - - - - - - - - - - - - - - -')
+    print('-> The possible holes in the grid are interpolated: ')
+    print()
+    for key_ind, key in enumerate(attr['key']):
+        print(str(key_ind+1) + '/' + str(len(attr['key'])))
+        ds_new = ds_new.interpolate_na(dim=key, method="linear", fill_value="extrapolate", limit=None,
+                                       max_gap=None)
+        ds_new_phot = ds_new_phot.interpolate_na(dim=key, method="linear", fill_value="extrapolate", limit=None,
+                                                 max_gap=None)
+ 
+    # Change paths if the MOSAIC mod is activated
+    if global_params.observation_format == 'MOSAIC':
+        ds_new.to_netcdf(os.path.join(global_params.adapt_store_path, f'adapted_grid_merge_{global_params.grid_name}_{obs_name}_nonan.nc'),
+                        format='NETCDF4',
+                        engine='netcdf4',
+                        mode='w')
+        ds_new_phot.to_netcdf(os.path.join(global_params.adapt_store_path, f'adapted_grid_phot_{global_params.grid_name}_{obs_name}_nonan.nc'),
+                            format='NETCDF4',
+                            engine='netcdf4',
+                            mode='w')
+    else:
+        ds_new.to_netcdf(global_params.adapt_store_path + '/adapted_grid_merge_' + global_params.grid_name + '_nonan.nc',
+                        format='NETCDF4',
+                        engine='netcdf4',
+                        mode='w')
+        ds_new_phot.to_netcdf(global_params.adapt_store_path + '/adapted_grid_phot_' + global_params.grid_name + '_nonan.nc',
+                            format='NETCDF4',
+                            engine='netcdf4',
+                            mode='w')        
+
+    print('The possible holes have been interpolated!')
+
+    return None